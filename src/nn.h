--- conflicted
+++ resolved
@@ -16,13 +16,8 @@
 
 #include "types.h"
 
-<<<<<<< HEAD
 void ApplyFirstLayer(Board* board, Accumulator output, int perspective);
 float ApplySecondLayer(Accumulator hidden);
-=======
-void ApplyFirstLayer(Board* board, Accumulator output);
-int ApplySecondLayer(Accumulator hidden);
->>>>>>> 92f841fb
 
 int NNPredict(Board* board);
 void LoadNN(char* path);
