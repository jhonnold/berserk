// Berserk is a UCI compliant chess engine written in C
// Copyright (C) 2024 Jay Honnold

// This program is free software: you can redistribute it and/or modify
// it under the terms of the GNU General Public License as published by
// the Free Software Foundation, either version 3 of the License, or
// (at your option) any later version.

// This program is distributed in the hope that it will be useful,
// but WITHOUT ANY WARRANTY; without even the implied warranty of
// MERCHANTABILITY or FITNESS FOR A PARTICULAR PURPOSE.  See the
// GNU General Public License for more details.

// You should have received a copy of the GNU General Public License
// along with this program.  If not, see <https://www.gnu.org/licenses/>.

#ifndef HISTORY_H
#define HISTORY_H

#include "bits.h"
#include "board.h"
#include "move.h"
#include "types.h"
#include "util.h"

#define HH(stm, m, threats) (thread->hh[stm][!GetBit(threats, From(m))][!GetBit(threats, To(m))][FromTo(m)])
#define TH(p, e, d, c)      (thread->caph[p][e][d][c])

INLINE int GetQuietHistory(SearchStack* ss, ThreadData* thread, Move move) {
  return (int) HH(thread->board.stm, move, thread->board.threatened) + //
         (int) (*(ss - 1)->ch)[Moving(move)][To(move)] +               //
         (int) (*(ss - 2)->ch)[Moving(move)][To(move)] +               //
         (int) (*(ss - 4)->ch)[Moving(move)][To(move)];
}

INLINE int GetCaptureHistory(ThreadData* thread, Move move) {
  Board* board = &thread->board;

  return TH(Moving(move),
            To(move),
            !GetBit(board->threatened, To(move)),
            IsEP(move) ? PAWN : PieceType(board->squares[To(move)]));
}

INLINE int GetHistory(SearchStack* ss, ThreadData* thread, Move move) {
  return IsCap(move) ? GetCaptureHistory(thread, move) : GetQuietHistory(ss, thread, move);
}

INLINE void AddKillerMove(SearchStack* ss, Move move) {
  if (ss->killers[0] != move) {
    ss->killers[1] = ss->killers[0];
    ss->killers[0] = move;
  }
}

INLINE void AddCounterMove(ThreadData* thread, Move move, Move parent) {
  thread->counters[Moving(parent)][To(parent)] = move;
}

INLINE int16_t HistoryBonus(int depth) {
  return Min(1729, 4 * depth * depth + 164 * depth - 113);
}

INLINE void AddHistoryHeuristic(int16_t* entry, int16_t inc) {
  *entry += inc - *entry * abs(inc) / 16384;
}

INLINE void UpdateCH(SearchStack* ss, Move move, int16_t bonus) {
  if ((ss - 1)->move)
    AddHistoryHeuristic(&(*(ss - 1)->ch)[Moving(move)][To(move)], bonus);
  if ((ss - 2)->move)
    AddHistoryHeuristic(&(*(ss - 2)->ch)[Moving(move)][To(move)], bonus);
  if ((ss - 4)->move)
    AddHistoryHeuristic(&(*(ss - 4)->ch)[Moving(move)][To(move)], bonus);
  if ((ss - 6)->move)
    AddHistoryHeuristic(&(*(ss - 6)->ch)[Moving(move)][To(move)], bonus);
}

INLINE int GetPawnCorrection(Board* board, ThreadData* thread) {
  return thread->pawnCorrection[board->pawnZobrist & PAWN_CORRECTION_MASK] / CORRECTION_GRAIN;
}

<<<<<<< HEAD
INLINE int GetContCorrection(SearchStack* ss) {
  return (*(ss - 2)->cont)[Moving((ss - 1)->move)][To((ss - 1)->move)] / CORRECTION_GRAIN;
=======
INLINE int GetNonPawnCorrection(Board* board, ThreadData* thread) {
  return (thread->wNonPawnCorrection[board->wNonPawnZobrist & NON_PAWN_CORRECTION_MASK] +
          thread->bNonPawnCorrection[board->bNonPawnZobrist & NON_PAWN_CORRECTION_MASK]) /
         CORRECTION_GRAIN;
}

INLINE int GetContCorrection(SearchStack* ss, ThreadData* thread) {
  const Move m1 = (ss - 1)->move;
  const Move m2 = (ss - 2)->move;

  if (m1 && m2) {
    return thread->contCorrection[Moving(m1)][To(m1)][Moving(m2)][To(m2)] / CORRECTION_GRAIN;
  } else {
    return 0;
  }
>>>>>>> beb54341
}

INLINE int GetEvalCorrection(Board* board, SearchStack* ss, ThreadData* thread) {
  const int pawnCorrection = GetPawnCorrection(board, thread);
  const int nonPawnCorrection = GetNonPawnCorrection(board, thread);
  const int contCorrection = GetContCorrection(ss, thread);

  return (3 * pawnCorrection + 3 * nonPawnCorrection + 6 * contCorrection) / 8;
}

void UpdateHistories(SearchStack* ss,
                     ThreadData* thread,
                     Move bestMove,
                     int depth,
                     Move quiets[],
                     int nQ,
                     Move captures[],
                     int nC);

void UpdatePawnCorrection(int raw, int real, int depth, Board* board, ThreadData* thread);
<<<<<<< HEAD
void UpdateContCorrection(int raw, int real, int depth, SearchStack* ss);
=======
void UpdateContCorrection(int raw, int real, int depth, SearchStack* ss, ThreadData* thread);
void UpdateNonPawnCorrection(int raw, int real, int depth, Board* board, ThreadData* thread);
>>>>>>> beb54341

#endif<|MERGE_RESOLUTION|>--- conflicted
+++ resolved
@@ -80,34 +80,22 @@
   return thread->pawnCorrection[board->pawnZobrist & PAWN_CORRECTION_MASK] / CORRECTION_GRAIN;
 }
 
-<<<<<<< HEAD
 INLINE int GetContCorrection(SearchStack* ss) {
   return (*(ss - 2)->cont)[Moving((ss - 1)->move)][To((ss - 1)->move)] / CORRECTION_GRAIN;
-=======
-INLINE int GetNonPawnCorrection(Board* board, ThreadData* thread) {
-  return (thread->wNonPawnCorrection[board->wNonPawnZobrist & NON_PAWN_CORRECTION_MASK] +
-          thread->bNonPawnCorrection[board->bNonPawnZobrist & NON_PAWN_CORRECTION_MASK]) /
-         CORRECTION_GRAIN;
 }
 
-INLINE int GetContCorrection(SearchStack* ss, ThreadData* thread) {
-  const Move m1 = (ss - 1)->move;
-  const Move m2 = (ss - 2)->move;
-
-  if (m1 && m2) {
-    return thread->contCorrection[Moving(m1)][To(m1)][Moving(m2)][To(m2)] / CORRECTION_GRAIN;
-  } else {
-    return 0;
-  }
->>>>>>> beb54341
+INLINE int GetNonPawnCorrection(Board* board, ThreadData* thread) {
+  return (thread->wNonPawnCorrection[board->stm][board->wNonPawnZobrist & NON_PAWN_CORRECTION_MASK] +
+          thread->bNonPawnCorrection[board->stm][board->bNonPawnZobrist & NON_PAWN_CORRECTION_MASK]) /
+         CORRECTION_GRAIN;
 }
 
 INLINE int GetEvalCorrection(Board* board, SearchStack* ss, ThreadData* thread) {
   const int pawnCorrection = GetPawnCorrection(board, thread);
   const int nonPawnCorrection = GetNonPawnCorrection(board, thread);
-  const int contCorrection = GetContCorrection(ss, thread);
+  const int contCorrection = GetContCorrection(ss);
 
-  return (3 * pawnCorrection + 3 * nonPawnCorrection + 6 * contCorrection) / 8;
+  return (38 * pawnCorrection + 77 * nonPawnCorrection + 77 * contCorrection) / 128;
 }
 
 void UpdateHistories(SearchStack* ss,
@@ -120,11 +108,7 @@
                      int nC);
 
 void UpdatePawnCorrection(int raw, int real, int depth, Board* board, ThreadData* thread);
-<<<<<<< HEAD
 void UpdateContCorrection(int raw, int real, int depth, SearchStack* ss);
-=======
-void UpdateContCorrection(int raw, int real, int depth, SearchStack* ss, ThreadData* thread);
 void UpdateNonPawnCorrection(int raw, int real, int depth, Board* board, ThreadData* thread);
->>>>>>> beb54341
 
 #endif