// Berserk is a UCI compliant chess engine written in C
// Copyright (C) 2024 Jay Honnold

// This program is free software: you can redistribute it and/or modify
// it under the terms of the GNU General Public License as published by
// the Free Software Foundation, either version 3 of the License, or
// (at your option) any later version.

// This program is distributed in the hope that it will be useful,
// but WITHOUT ANY WARRANTY; without even the implied warranty of
// MERCHANTABILITY or FITNESS FOR A PARTICULAR PURPOSE.  See the
// GNU General Public License for more details.

// You should have received a copy of the GNU General Public License
// along with this program.  If not, see <https://www.gnu.org/licenses/>.

#ifndef HISTORY_H
#define HISTORY_H

#include "bits.h"
#include "board.h"
#include "move.h"
#include "types.h"
#include "util.h"

#define HH(stm, m, threats) (thread->hh[stm][!GetBit(threats, From(m))][!GetBit(threats, To(m))][FromTo(m)])
#define TH(p, e, d, c)      (thread->caph[p][e][d][c])

INLINE int GetQuietHistory(SearchStack* ss, ThreadData* thread, Move move) {
  return (int) HH(thread->board.stm, move, thread->board.threatened) + //
         (int) (*(ss - 1)->ch)[Moving(move)][To(move)] +               //
         (int) (*(ss - 2)->ch)[Moving(move)][To(move)] +               //
         (int) (*(ss - 4)->ch)[Moving(move)][To(move)];
}

INLINE int GetCaptureHistory(ThreadData* thread, Move move) {
  Board* board = &thread->board;

  return TH(Moving(move),
            To(move),
            !GetBit(board->threatened, To(move)),
            IsEP(move) ? PAWN : PieceType(board->squares[To(move)]));
}

INLINE int GetHistory(SearchStack* ss, ThreadData* thread, Move move) {
  return IsCap(move) ? GetCaptureHistory(thread, move) : GetQuietHistory(ss, thread, move);
}

INLINE void AddKillerMove(SearchStack* ss, Move move) {
  if (ss->killers[0] != move) {
    ss->killers[1] = ss->killers[0];
    ss->killers[0] = move;
  }
}

INLINE void AddCounterMove(ThreadData* thread, Move move, Move parent) {
  thread->counters[Moving(parent)][To(parent)] = move;
}

INLINE int16_t HistoryBonus(int depth) {
  return Min(1729, 4 * depth * depth + 164 * depth - 113);
}

INLINE void AddHistoryHeuristic(int16_t* entry, int16_t inc) {
  *entry += inc - *entry * abs(inc) / 16384;
}

INLINE void UpdateCH(SearchStack* ss, Move move, int16_t bonus) {
  if ((ss - 1)->move)
    AddHistoryHeuristic(&(*(ss - 1)->ch)[Moving(move)][To(move)], bonus);
  if ((ss - 2)->move)
    AddHistoryHeuristic(&(*(ss - 2)->ch)[Moving(move)][To(move)], bonus);
  if ((ss - 4)->move)
    AddHistoryHeuristic(&(*(ss - 4)->ch)[Moving(move)][To(move)], bonus);
  if ((ss - 6)->move)
    AddHistoryHeuristic(&(*(ss - 6)->ch)[Moving(move)][To(move)], bonus);
}

INLINE int GetPawnCorrection(Board* board, ThreadData* thread) {
  return thread->pawnCorrection[board->pawnZobrist & PAWN_CORRECTION_MASK] / CORRECTION_GRAIN;
}

<<<<<<< HEAD
INLINE int GetContCorrection(SearchStack* ss) {
  return (*(ss - 2)->cont)[Moving((ss - 1)->move)][To((ss - 1)->move)] / CORRECTION_GRAIN;
=======
INLINE int GetMajorCorrection(Board* board, ThreadData* thread) {
  return thread->majorCorrection[board->majorZobrist & MAJOR_CORRECTION_MASK] / CORRECTION_GRAIN;
}

INLINE int GetContCorrection(SearchStack* ss, ThreadData* thread) {
  const Move m1 = (ss - 1)->move;
  const Move m2 = (ss - 2)->move;

  if (m1 && m2) {
    return thread->contCorrection[Moving(m1)][To(m1)][Moving(m2)][To(m2)] / CORRECTION_GRAIN;
  } else {
    return 0;
  }
>>>>>>> 30f33f97
}

void UpdateHistories(SearchStack* ss,
                     ThreadData* thread,
                     Move bestMove,
                     int depth,
                     Move quiets[],
                     int nQ,
                     Move captures[],
                     int nC);

void UpdatePawnCorrection(int raw, int real, int depth, Board* board, ThreadData* thread);
<<<<<<< HEAD
void UpdateContCorrection(int raw, int real, int depth, SearchStack* ss);
=======
void UpdateMajorCorrection(int raw, int real, int depth, Board* board, ThreadData* thread);
void UpdateContCorrection(int raw, int real, int depth, SearchStack* ss, ThreadData* thread);
>>>>>>> 30f33f97

#endif<|MERGE_RESOLUTION|>--- conflicted
+++ resolved
@@ -80,24 +80,20 @@
   return thread->pawnCorrection[board->pawnZobrist & PAWN_CORRECTION_MASK] / CORRECTION_GRAIN;
 }
 
-<<<<<<< HEAD
-INLINE int GetContCorrection(SearchStack* ss) {
-  return (*(ss - 2)->cont)[Moving((ss - 1)->move)][To((ss - 1)->move)] / CORRECTION_GRAIN;
-=======
 INLINE int GetMajorCorrection(Board* board, ThreadData* thread) {
   return thread->majorCorrection[board->majorZobrist & MAJOR_CORRECTION_MASK] / CORRECTION_GRAIN;
 }
 
-INLINE int GetContCorrection(SearchStack* ss, ThreadData* thread) {
-  const Move m1 = (ss - 1)->move;
-  const Move m2 = (ss - 2)->move;
+INLINE int GetContCorrection(SearchStack* ss) {
+  return (*(ss - 2)->cont)[Moving((ss - 1)->move)][To((ss - 1)->move)] / CORRECTION_GRAIN;
+}
 
-  if (m1 && m2) {
-    return thread->contCorrection[Moving(m1)][To(m1)][Moving(m2)][To(m2)] / CORRECTION_GRAIN;
-  } else {
-    return 0;
-  }
->>>>>>> 30f33f97
+INLINE int GetEvalCorrection(Board* board, ThreadData* thread, SearchStack* ss) {
+  const int pawnCorr = GetPawnCorrection(board, thread);
+  const int majorCorr = GetMajorCorrection(board, thread);
+  const int contCorr = GetContCorrection(ss);
+
+  return (pawnCorr * 48 + majorCorr * 48 + contCorr * 96) / 128;
 }
 
 void UpdateHistories(SearchStack* ss,
@@ -110,11 +106,7 @@
                      int nC);
 
 void UpdatePawnCorrection(int raw, int real, int depth, Board* board, ThreadData* thread);
-<<<<<<< HEAD
+void UpdateMajorCorrection(int raw, int real, int depth, Board* board, ThreadData* thread);
 void UpdateContCorrection(int raw, int real, int depth, SearchStack* ss);
-=======
-void UpdateMajorCorrection(int raw, int real, int depth, Board* board, ThreadData* thread);
-void UpdateContCorrection(int raw, int real, int depth, SearchStack* ss, ThreadData* thread);
->>>>>>> 30f33f97
 
 #endif