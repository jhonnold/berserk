// Berserk is a UCI compliant chess engine written in C
// Copyright (C) 2023 Jay Honnold

// This program is free software: you can redistribute it and/or modify
// it under the terms of the GNU General Public License as published by
// the Free Software Foundation, either version 3 of the License, or
// (at your option) any later version.

// This program is distributed in the hope that it will be useful,
// but WITHOUT ANY WARRANTY; without even the implied warranty of
// MERCHANTABILITY or FITNESS FOR A PARTICULAR PURPOSE.  See the
// GNU General Public License for more details.

// You should have received a copy of the GNU General Public License
// along with this program.  If not, see <https://www.gnu.org/licenses/>.

#include "uci.h"

#include <limits.h>
#include <pthread.h>
#include <stdio.h>
#include <stdlib.h>
#include <string.h>

<<<<<<< HEAD
#include "accumulator.h"
=======
#include "bench.h"
>>>>>>> 3a955a4f
#include "board.h"
#include "eval.h"
#include "move.h"
#include "movegen.h"
#include "movepick.h"
#include "nn.h"
#include "perft.h"
#include "pyrrhic/tbprobe.h"
#include "search.h"
#include "see.h"
#include "thread.h"
#include "transposition.h"
#include "util.h"

#define START_FEN "rnbqkbnr/pppppppp/8/8/8/8/PPPPPPPP/RNBQKBNR w KQkq - 0 1"

int MOVE_OVERHEAD  = 300;
int MULTI_PV       = 1;
int PONDER_ENABLED = 0;
int CHESS_960      = 0;
int CONTEMPT       = 12;

SearchParams Limits;

void RootMoves(SimpleMoveList* moves, Board* board) {
  moves->count = 0;

  MovePicker mp;
  InitPerftMovePicker(&mp, board);

  Move mv;
  while ((mv = NextMove(&mp, board, 0)))
    moves->moves[moves->count++] = mv;
}

// uci "go" command
void ParseGo(char* in, Board* board) {
  in += 3;

  Limits.depth            = MAX_SEARCH_PLY;
  Limits.start            = GetTimeMS();
  Limits.timeset          = 0;
  Limits.stopped          = 0;
  Limits.quit             = 0;
  Limits.multiPV          = MULTI_PV;
  Limits.searchMoves      = 0;
  Limits.searchable.count = 0;
  Limits.infinite         = 0;

  char* ptrChar = in;
  int perft = 0, movesToGo = -1, moveTime = -1, time = -1, inc = 0, depth = -1, nodes = 0, ponder = 0;

  SimpleMoveList rootMoves;
  RootMoves(&rootMoves, board);

  if ((ptrChar = strstr(in, "infinite")))
    Limits.infinite = 1;

  if ((ptrChar = strstr(in, "perft")))
    perft = atoi(ptrChar + 6);

  if ((ptrChar = strstr(in, "binc")) && board->stm == BLACK)
    inc = atoi(ptrChar + 5);

  if ((ptrChar = strstr(in, "winc")) && board->stm == WHITE)
    inc = atoi(ptrChar + 5);

  if ((ptrChar = strstr(in, "wtime")) && board->stm == WHITE)
    time = atoi(ptrChar + 6);

  if ((ptrChar = strstr(in, "btime")) && board->stm == BLACK)
    time = atoi(ptrChar + 6);

  if ((ptrChar = strstr(in, "movestogo")))
    movesToGo = Max(1, Min(50, atoi(ptrChar + 10)));

  if ((ptrChar = strstr(in, "movetime")))
    moveTime = atoi(ptrChar + 9);

  if ((ptrChar = strstr(in, "depth")))
    depth = Min(MAX_SEARCH_PLY - 1, atoi(ptrChar + 6));

  if ((ptrChar = strstr(in, "nodes")))
    nodes = Max(1, atol(ptrChar + 6));

  if ((ptrChar = strstr(in, "ponder"))) {
    if (PONDER_ENABLED)
      ponder = 1;
    else {
      printf("info string Enable option Ponder to use 'ponder'\n");
      return;
    }
  }

  if ((ptrChar = strstr(in, "searchmoves"))) {
    Limits.searchMoves = 1;

    for (char* moves = strtok(ptrChar + 12, " "); moves != NULL; moves = strtok(NULL, " "))
      for (int i = 0; i < rootMoves.count; i++)
        if (!strcmp(MoveToStr(rootMoves.moves[i], board), moves))
          Limits.searchable.moves[Limits.searchable.count++] = rootMoves.moves[i];
  }

  if (perft) {
    PerftTest(perft, board);
    return;
  }

  Limits.depth = depth;
  Limits.nodes = nodes;

  if (Limits.nodes)
    Limits.hitrate = Min(1000, Max(1, Limits.nodes / 100));
  else
    Limits.hitrate = 1000;

  // "movetime" is essentially making a move with 1 to go for TC
  if (moveTime != -1) {
    Limits.timeset = 1;
    Limits.alloc   = moveTime;
    Limits.max     = moveTime;
  } else {
    if (time != -1) {
      Limits.timeset = 1;

      if (movesToGo == -1) {
        int total = Max(1, time + 50 * inc - MOVE_OVERHEAD);

        Limits.alloc = Min(time * 0.33, total / 20.0);
      } else {
        int total = Max(1, time + movesToGo * inc - MOVE_OVERHEAD);

        Limits.alloc = Min(time * 0.9, (0.9 * total) / Max(1, movesToGo / 2.5));
      }

      Limits.max = Min(time * 0.75, Limits.alloc * 5.5);
    } else {
      // no time control
      Limits.timeset = 0;
      Limits.max     = INT_MAX;
    }
  }

  Limits.multiPV = Min(Limits.multiPV, Limits.searchMoves ? Limits.searchable.count : rootMoves.count);
  if (rootMoves.count == 1 && Limits.timeset)
    Limits.max = Min(250, Limits.max);

  if (depth <= 0)
    Limits.depth = MAX_SEARCH_PLY - 1;

  printf(
    "info string time %d start %ld alloc %d max %d depth %d timeset %d "
    "searchmoves %d\n",
    time,
    Limits.start,
    Limits.alloc,
    Limits.max,
    Limits.depth,
    Limits.timeset,
    Limits.searchable.count);

  StartSearch(board, ponder);
}

// uci "position" command
void ParsePosition(char* in, Board* board) {
  in += 9;
  char* ptrChar = in;

  if (strncmp(in, "startpos", 8) == 0) {
    ParseFen(START_FEN, board);
  } else {
    ptrChar = strstr(in, "fen");
    if (ptrChar == NULL)
      ParseFen(START_FEN, board);
    else {
      ptrChar += 4;
      ParseFen(ptrChar, board);
    }
  }

  ptrChar = strstr(in, "moves");

  if (ptrChar == NULL)
    return;

  ptrChar += 6;

  for (char* moves = strtok(ptrChar, " "); moves != NULL; moves = strtok(NULL, " ")) {
    Move enteredMove = ParseMove(moves, board);
    if (!enteredMove)
      break;

    MakeMoveUpdate(enteredMove, board, 0);

    if (board->fmr == 0)
      board->histPly = 0;
  }
}

void PrintUCIOptions() {
  printf("id name Berserk " VERSION "\n");
  printf("id author Jay Honnold\n");
  printf("option name Hash type spin default 16 min 2 max %d\n", HASH_MAX);
  printf("option name Threads type spin default 1 min 1 max 256\n");
  printf("option name SyzygyPath type string default <empty>\n");
  printf("option name MultiPV type spin default 1 min 1 max 256\n");
  printf("option name Ponder type check default false\n");
  printf("option name UCI_Chess960 type check default false\n");
  printf("option name MoveOverhead type spin default 300 min 100 max 10000\n");
  printf("option name Contempt type spin default 12 min -100 max 100\n");
  printf("option name EvalFile type string default <empty>\n");
  printf("uciok\n");
}

int ReadLine(char* in) {
  if (fgets(in, 8192, stdin) == NULL)
    return 0;

  size_t c = strcspn(in, "\r\n");
  if (c < strlen(in))
    in[c] = '\0';

  return 1;
}

void UCILoop() {
  static char in[8192];

  Board board;
  ParseFen(START_FEN, &board);

  setbuf(stdin, NULL);
  setbuf(stdout, NULL);

  Threads.searching = Threads.sleeping = 0;

  while (ReadLine(in)) {
    if (in[0] == '\n')
      continue;

    if (!strncmp(in, "isready", 7)) {
      printf("readyok\n");
    } else if (!strncmp(in, "position", 8)) {
      ParsePosition(in, &board);
    } else if (!strncmp(in, "ucinewgame", 10)) {
      ParsePosition("position startpos\n", &board);
      TTClear();
      SearchClear();
    } else if (!strncmp(in, "go", 2)) {
      ParseGo(in, &board);
    } else if (!strncmp(in, "stop", 4)) {
      if (Threads.searching) {
        Threads.stop = 1;
        pthread_mutex_lock(&Threads.lock);
        if (Threads.sleeping)
          ThreadWake(Threads.threads[0], THREAD_RESUME);
        Threads.sleeping = 0;
        pthread_mutex_unlock(&Threads.lock);
      }
    } else if (!strncmp(in, "quit", 4)) {
      if (Threads.searching) {
        Threads.stop = 1;
        pthread_mutex_lock(&Threads.lock);
        if (Threads.sleeping)
          ThreadWake(Threads.threads[0], THREAD_RESUME);
        Threads.sleeping = 0;
        pthread_mutex_unlock(&Threads.lock);
      }
      break;
    } else if (!strncmp(in, "uci", 3)) {
      PrintUCIOptions();
    } else if (!strncmp(in, "ponderhit", 9)) {
      Threads.ponder = 0;
      if (Threads.stopOnPonderHit)
        Threads.stop = 1;
      pthread_mutex_lock(&Threads.lock);
      if (Threads.sleeping) {
        Threads.stop = 1;
        ThreadWake(Threads.threads[0], THREAD_RESUME);
        Threads.sleeping = 0;
      }
      pthread_mutex_unlock(&Threads.lock);
    } else if (!strncmp(in, "board", 5)) {
      PrintBoard(&board);
    } else if (!strncmp(in, "perft", 5)) {
      strtok(in, " ");
      char* d   = strtok(NULL, " ") ?: "5";
      char* fen = strtok(NULL, "\0") ?: START_FEN;

      int depth = atoi(d);
      ParseFen(fen, &board);

      PerftTest(depth, &board);
    } else if (!strncmp(in, "bench", 5)) {
      strtok(in, " ");
      char* d   = strtok(NULL, " ") ?: "13";

      int depth = atoi(d);
      Bench(depth);
    } else if (!strncmp(in, "threats", 7)) {
      Threat threats[1];
      Threats(threats, &board, board.stm);

      PrintBB(threats->pcs);
      PrintBB(threats->sqs);
    } else if (!strncmp(in, "static", 6)) {
      ThreadData* thread = Threads.threads[0];
      board.accumulators = thread->accumulators;

      int score = Predict(&board);
      score     = board.stm == WHITE ? score : -score;
      printf("Score: %dcp (white)\n", score);
    } else if (!strncmp(in, "eval", 4)) {
      ThreadData* thread = Threads.threads[0];
      board.accumulators = thread->accumulators;
      ResetAccumulator(board.accumulators, &board, WHITE);
      ResetAccumulator(board.accumulators, &board, BLACK);

      int score = Evaluate(&board, thread);
      score     = board.stm == WHITE ? score : -score;

      for (int r = 0; r < 8; r++) {
        printf(
          "+-------+-------+-------+-------+-------+-------+-------+-------+"
          "\n");
        printf("|");
        for (int f = 0; f < 16; f++) {
          if (f == 8)
            printf("\n|");

          int sq = r * 8 + (f > 7 ? f - 8 : f);

          if (f < 8) {
            if (board.squares[sq] == NO_PIECE)
              printf("       |");
            else
              printf("   %c   |", PIECE_TO_CHAR[board.squares[sq]]);
          } else if (board.squares[sq] < WHITE_KING) {
            PopBit(board.occupancies[BOTH], sq);

            ResetAccumulator(board.accumulators, &board, WHITE);
            ResetAccumulator(board.accumulators, &board, BLACK);

            int new = Evaluate(&board, thread);
            new     = board.stm == WHITE ? new : -new;

            int diff = score - new;
            printf("%+7d|", diff);
            SetBit(board.occupancies[BOTH], sq);
          } else {
            printf("       |");
          }
        }
        printf("\n");
      }
      printf("+-------+-------+-------+-------+-------+-------+-------+-------+\n");

      printf("Score: %dcp (white)\n", score);
    } else if (!strncmp(in, "see ", 4)) {
      Move m = ParseMove(in + 4, &board);
      if (m)
        printf("info string SEE result: %d\n", SEE(&board, m, 0));
      else
        printf("info string Invalid move!\n");
    } else if (!strncmp(in, "apply ", 6)) {
      Move m = ParseMove(in + 6, &board);
      if (m) {
        MakeMoveUpdate(m, &board, 0);
        PrintBoard(&board);
      } else
        printf("info string Invalid move!\n");
    } else if (!strncmp(in, "setoption name Hash value ", 26)) {
      int mb                  = GetOptionIntValue(in);
      mb                      = Max(2, Min(HASH_MAX, mb));
      uint64_t bytesAllocated = TTInit(mb);
      uint64_t totalEntries   = BUCKET_SIZE * bytesAllocated / sizeof(TTBucket);
      printf("info string set Hash to value %d (%" PRIu64 " bytes) (%" PRIu64 " entries)\n",
             mb,
             bytesAllocated,
             totalEntries);
    } else if (!strncmp(in, "setoption name Threads value ", 29)) {
      int n = GetOptionIntValue(in);
      ThreadsSetNumber(Max(1, Min(256, n)));
      printf("info string set Threads to value %d\n", Threads.count);
    } else if (!strncmp(in, "setoption name SyzygyPath value ", 32)) {
      int success = tb_init(in + 32);
      if (success)
        printf("info string set SyzygyPath to value %s\n", in + 32);
      else
        printf("info string FAILED!\n");
    } else if (!strncmp(in, "setoption name MultiPV value ", 29)) {
      int n = GetOptionIntValue(in);

      MULTI_PV = Max(1, Min(256, n));
      printf("info string set MultiPV to value %d\n", MULTI_PV);
    } else if (!strncmp(in, "setoption name Ponder value ", 28)) {
      char opt[5];
      sscanf(in, "%*s %*s %*s %*s %5s", opt);

      PONDER_ENABLED = !strncmp(opt, "true", 4);
      printf("info string set Ponder to value %s\n", PONDER_ENABLED ? "true" : "false");
    } else if (!strncmp(in, "setoption name UCI_Chess960 value ", 34)) {
      char opt[5];
      sscanf(in, "%*s %*s %*s %*s %5s", opt);

      CHESS_960 = !strncmp(opt, "true", 4);
      printf("info string set UCI_Chess960 to value %s\n", CHESS_960 ? "true" : "false");
      printf("info string Resetting board...\n");

      ParsePosition("position startpos\n", &board);
      TTClear();
      SearchClear();
    } else if (!strncmp(in, "setoption name MoveOverhead value ", 34)) {
      MOVE_OVERHEAD = Min(10000, Max(100, GetOptionIntValue(in)));
    } else if (!strncmp(in, "setoption name Contempt value ", 30)) {
      CONTEMPT = Min(100, Max(-100, GetOptionIntValue(in)));
    } else if (!strncmp(in, "setoption name EvalFile value ", 30)) {
      char* path  = in + 30;
      int success = 0;

      if (strncmp(path, "<empty>", 7))
        success = LoadNetwork(path);
      else {
        LoadDefaultNN();
        success = 1;
      }

      if (success)
        printf("info string set EvalFile to value %s\n", path);
    } else
      printf("Unknown command: %s \n", in);
  }

  if (Threads.searching)
    ThreadWaitUntilSleep(Threads.threads[0]);

  pthread_mutex_destroy(&Threads.lock);
  ThreadsExit();
}

int GetOptionIntValue(char* in) {
  int n;
  sscanf(in, "%*s %*s %*s %*s %d", &n);

  return n;
}
<|MERGE_RESOLUTION|>--- conflicted
+++ resolved
@@ -1,476 +1,473 @@
-// Berserk is a UCI compliant chess engine written in C
-// Copyright (C) 2023 Jay Honnold
-
-// This program is free software: you can redistribute it and/or modify
-// it under the terms of the GNU General Public License as published by
-// the Free Software Foundation, either version 3 of the License, or
-// (at your option) any later version.
-
-// This program is distributed in the hope that it will be useful,
-// but WITHOUT ANY WARRANTY; without even the implied warranty of
-// MERCHANTABILITY or FITNESS FOR A PARTICULAR PURPOSE.  See the
-// GNU General Public License for more details.
-
-// You should have received a copy of the GNU General Public License
-// along with this program.  If not, see <https://www.gnu.org/licenses/>.
-
-#include "uci.h"
-
-#include <limits.h>
-#include <pthread.h>
-#include <stdio.h>
-#include <stdlib.h>
-#include <string.h>
-
-<<<<<<< HEAD
-#include "accumulator.h"
-=======
-#include "bench.h"
->>>>>>> 3a955a4f
-#include "board.h"
-#include "eval.h"
-#include "move.h"
-#include "movegen.h"
-#include "movepick.h"
-#include "nn.h"
-#include "perft.h"
-#include "pyrrhic/tbprobe.h"
-#include "search.h"
-#include "see.h"
-#include "thread.h"
-#include "transposition.h"
-#include "util.h"
-
-#define START_FEN "rnbqkbnr/pppppppp/8/8/8/8/PPPPPPPP/RNBQKBNR w KQkq - 0 1"
-
-int MOVE_OVERHEAD  = 300;
-int MULTI_PV       = 1;
-int PONDER_ENABLED = 0;
-int CHESS_960      = 0;
-int CONTEMPT       = 12;
-
-SearchParams Limits;
-
-void RootMoves(SimpleMoveList* moves, Board* board) {
-  moves->count = 0;
-
-  MovePicker mp;
-  InitPerftMovePicker(&mp, board);
-
-  Move mv;
-  while ((mv = NextMove(&mp, board, 0)))
-    moves->moves[moves->count++] = mv;
-}
-
-// uci "go" command
-void ParseGo(char* in, Board* board) {
-  in += 3;
-
-  Limits.depth            = MAX_SEARCH_PLY;
-  Limits.start            = GetTimeMS();
-  Limits.timeset          = 0;
-  Limits.stopped          = 0;
-  Limits.quit             = 0;
-  Limits.multiPV          = MULTI_PV;
-  Limits.searchMoves      = 0;
-  Limits.searchable.count = 0;
-  Limits.infinite         = 0;
-
-  char* ptrChar = in;
-  int perft = 0, movesToGo = -1, moveTime = -1, time = -1, inc = 0, depth = -1, nodes = 0, ponder = 0;
-
-  SimpleMoveList rootMoves;
-  RootMoves(&rootMoves, board);
-
-  if ((ptrChar = strstr(in, "infinite")))
-    Limits.infinite = 1;
-
-  if ((ptrChar = strstr(in, "perft")))
-    perft = atoi(ptrChar + 6);
-
-  if ((ptrChar = strstr(in, "binc")) && board->stm == BLACK)
-    inc = atoi(ptrChar + 5);
-
-  if ((ptrChar = strstr(in, "winc")) && board->stm == WHITE)
-    inc = atoi(ptrChar + 5);
-
-  if ((ptrChar = strstr(in, "wtime")) && board->stm == WHITE)
-    time = atoi(ptrChar + 6);
-
-  if ((ptrChar = strstr(in, "btime")) && board->stm == BLACK)
-    time = atoi(ptrChar + 6);
-
-  if ((ptrChar = strstr(in, "movestogo")))
-    movesToGo = Max(1, Min(50, atoi(ptrChar + 10)));
-
-  if ((ptrChar = strstr(in, "movetime")))
-    moveTime = atoi(ptrChar + 9);
-
-  if ((ptrChar = strstr(in, "depth")))
-    depth = Min(MAX_SEARCH_PLY - 1, atoi(ptrChar + 6));
-
-  if ((ptrChar = strstr(in, "nodes")))
-    nodes = Max(1, atol(ptrChar + 6));
-
-  if ((ptrChar = strstr(in, "ponder"))) {
-    if (PONDER_ENABLED)
-      ponder = 1;
-    else {
-      printf("info string Enable option Ponder to use 'ponder'\n");
-      return;
-    }
-  }
-
-  if ((ptrChar = strstr(in, "searchmoves"))) {
-    Limits.searchMoves = 1;
-
-    for (char* moves = strtok(ptrChar + 12, " "); moves != NULL; moves = strtok(NULL, " "))
-      for (int i = 0; i < rootMoves.count; i++)
-        if (!strcmp(MoveToStr(rootMoves.moves[i], board), moves))
-          Limits.searchable.moves[Limits.searchable.count++] = rootMoves.moves[i];
-  }
-
-  if (perft) {
-    PerftTest(perft, board);
-    return;
-  }
-
-  Limits.depth = depth;
-  Limits.nodes = nodes;
-
-  if (Limits.nodes)
-    Limits.hitrate = Min(1000, Max(1, Limits.nodes / 100));
-  else
-    Limits.hitrate = 1000;
-
-  // "movetime" is essentially making a move with 1 to go for TC
-  if (moveTime != -1) {
-    Limits.timeset = 1;
-    Limits.alloc   = moveTime;
-    Limits.max     = moveTime;
-  } else {
-    if (time != -1) {
-      Limits.timeset = 1;
-
-      if (movesToGo == -1) {
-        int total = Max(1, time + 50 * inc - MOVE_OVERHEAD);
-
-        Limits.alloc = Min(time * 0.33, total / 20.0);
-      } else {
-        int total = Max(1, time + movesToGo * inc - MOVE_OVERHEAD);
-
-        Limits.alloc = Min(time * 0.9, (0.9 * total) / Max(1, movesToGo / 2.5));
-      }
-
-      Limits.max = Min(time * 0.75, Limits.alloc * 5.5);
-    } else {
-      // no time control
-      Limits.timeset = 0;
-      Limits.max     = INT_MAX;
-    }
-  }
-
-  Limits.multiPV = Min(Limits.multiPV, Limits.searchMoves ? Limits.searchable.count : rootMoves.count);
-  if (rootMoves.count == 1 && Limits.timeset)
-    Limits.max = Min(250, Limits.max);
-
-  if (depth <= 0)
-    Limits.depth = MAX_SEARCH_PLY - 1;
-
-  printf(
-    "info string time %d start %ld alloc %d max %d depth %d timeset %d "
-    "searchmoves %d\n",
-    time,
-    Limits.start,
-    Limits.alloc,
-    Limits.max,
-    Limits.depth,
-    Limits.timeset,
-    Limits.searchable.count);
-
-  StartSearch(board, ponder);
-}
-
-// uci "position" command
-void ParsePosition(char* in, Board* board) {
-  in += 9;
-  char* ptrChar = in;
-
-  if (strncmp(in, "startpos", 8) == 0) {
-    ParseFen(START_FEN, board);
-  } else {
-    ptrChar = strstr(in, "fen");
-    if (ptrChar == NULL)
-      ParseFen(START_FEN, board);
-    else {
-      ptrChar += 4;
-      ParseFen(ptrChar, board);
-    }
-  }
-
-  ptrChar = strstr(in, "moves");
-
-  if (ptrChar == NULL)
-    return;
-
-  ptrChar += 6;
-
-  for (char* moves = strtok(ptrChar, " "); moves != NULL; moves = strtok(NULL, " ")) {
-    Move enteredMove = ParseMove(moves, board);
-    if (!enteredMove)
-      break;
-
-    MakeMoveUpdate(enteredMove, board, 0);
-
-    if (board->fmr == 0)
-      board->histPly = 0;
-  }
-}
-
-void PrintUCIOptions() {
-  printf("id name Berserk " VERSION "\n");
-  printf("id author Jay Honnold\n");
-  printf("option name Hash type spin default 16 min 2 max %d\n", HASH_MAX);
-  printf("option name Threads type spin default 1 min 1 max 256\n");
-  printf("option name SyzygyPath type string default <empty>\n");
-  printf("option name MultiPV type spin default 1 min 1 max 256\n");
-  printf("option name Ponder type check default false\n");
-  printf("option name UCI_Chess960 type check default false\n");
-  printf("option name MoveOverhead type spin default 300 min 100 max 10000\n");
-  printf("option name Contempt type spin default 12 min -100 max 100\n");
-  printf("option name EvalFile type string default <empty>\n");
-  printf("uciok\n");
-}
-
-int ReadLine(char* in) {
-  if (fgets(in, 8192, stdin) == NULL)
-    return 0;
-
-  size_t c = strcspn(in, "\r\n");
-  if (c < strlen(in))
-    in[c] = '\0';
-
-  return 1;
-}
-
-void UCILoop() {
-  static char in[8192];
-
-  Board board;
-  ParseFen(START_FEN, &board);
-
-  setbuf(stdin, NULL);
-  setbuf(stdout, NULL);
-
-  Threads.searching = Threads.sleeping = 0;
-
-  while (ReadLine(in)) {
-    if (in[0] == '\n')
-      continue;
-
-    if (!strncmp(in, "isready", 7)) {
-      printf("readyok\n");
-    } else if (!strncmp(in, "position", 8)) {
-      ParsePosition(in, &board);
-    } else if (!strncmp(in, "ucinewgame", 10)) {
-      ParsePosition("position startpos\n", &board);
-      TTClear();
-      SearchClear();
-    } else if (!strncmp(in, "go", 2)) {
-      ParseGo(in, &board);
-    } else if (!strncmp(in, "stop", 4)) {
-      if (Threads.searching) {
-        Threads.stop = 1;
-        pthread_mutex_lock(&Threads.lock);
-        if (Threads.sleeping)
-          ThreadWake(Threads.threads[0], THREAD_RESUME);
-        Threads.sleeping = 0;
-        pthread_mutex_unlock(&Threads.lock);
-      }
-    } else if (!strncmp(in, "quit", 4)) {
-      if (Threads.searching) {
-        Threads.stop = 1;
-        pthread_mutex_lock(&Threads.lock);
-        if (Threads.sleeping)
-          ThreadWake(Threads.threads[0], THREAD_RESUME);
-        Threads.sleeping = 0;
-        pthread_mutex_unlock(&Threads.lock);
-      }
-      break;
-    } else if (!strncmp(in, "uci", 3)) {
-      PrintUCIOptions();
-    } else if (!strncmp(in, "ponderhit", 9)) {
-      Threads.ponder = 0;
-      if (Threads.stopOnPonderHit)
-        Threads.stop = 1;
-      pthread_mutex_lock(&Threads.lock);
-      if (Threads.sleeping) {
-        Threads.stop = 1;
-        ThreadWake(Threads.threads[0], THREAD_RESUME);
-        Threads.sleeping = 0;
-      }
-      pthread_mutex_unlock(&Threads.lock);
-    } else if (!strncmp(in, "board", 5)) {
-      PrintBoard(&board);
-    } else if (!strncmp(in, "perft", 5)) {
-      strtok(in, " ");
-      char* d   = strtok(NULL, " ") ?: "5";
-      char* fen = strtok(NULL, "\0") ?: START_FEN;
-
-      int depth = atoi(d);
-      ParseFen(fen, &board);
-
-      PerftTest(depth, &board);
-    } else if (!strncmp(in, "bench", 5)) {
-      strtok(in, " ");
-      char* d   = strtok(NULL, " ") ?: "13";
-
-      int depth = atoi(d);
-      Bench(depth);
-    } else if (!strncmp(in, "threats", 7)) {
-      Threat threats[1];
-      Threats(threats, &board, board.stm);
-
-      PrintBB(threats->pcs);
-      PrintBB(threats->sqs);
-    } else if (!strncmp(in, "static", 6)) {
-      ThreadData* thread = Threads.threads[0];
-      board.accumulators = thread->accumulators;
-
-      int score = Predict(&board);
-      score     = board.stm == WHITE ? score : -score;
-      printf("Score: %dcp (white)\n", score);
-    } else if (!strncmp(in, "eval", 4)) {
-      ThreadData* thread = Threads.threads[0];
-      board.accumulators = thread->accumulators;
-      ResetAccumulator(board.accumulators, &board, WHITE);
-      ResetAccumulator(board.accumulators, &board, BLACK);
-
-      int score = Evaluate(&board, thread);
-      score     = board.stm == WHITE ? score : -score;
-
-      for (int r = 0; r < 8; r++) {
-        printf(
-          "+-------+-------+-------+-------+-------+-------+-------+-------+"
-          "\n");
-        printf("|");
-        for (int f = 0; f < 16; f++) {
-          if (f == 8)
-            printf("\n|");
-
-          int sq = r * 8 + (f > 7 ? f - 8 : f);
-
-          if (f < 8) {
-            if (board.squares[sq] == NO_PIECE)
-              printf("       |");
-            else
-              printf("   %c   |", PIECE_TO_CHAR[board.squares[sq]]);
-          } else if (board.squares[sq] < WHITE_KING) {
-            PopBit(board.occupancies[BOTH], sq);
-
-            ResetAccumulator(board.accumulators, &board, WHITE);
-            ResetAccumulator(board.accumulators, &board, BLACK);
-
-            int new = Evaluate(&board, thread);
-            new     = board.stm == WHITE ? new : -new;
-
-            int diff = score - new;
-            printf("%+7d|", diff);
-            SetBit(board.occupancies[BOTH], sq);
-          } else {
-            printf("       |");
-          }
-        }
-        printf("\n");
-      }
-      printf("+-------+-------+-------+-------+-------+-------+-------+-------+\n");
-
-      printf("Score: %dcp (white)\n", score);
-    } else if (!strncmp(in, "see ", 4)) {
-      Move m = ParseMove(in + 4, &board);
-      if (m)
-        printf("info string SEE result: %d\n", SEE(&board, m, 0));
-      else
-        printf("info string Invalid move!\n");
-    } else if (!strncmp(in, "apply ", 6)) {
-      Move m = ParseMove(in + 6, &board);
-      if (m) {
-        MakeMoveUpdate(m, &board, 0);
-        PrintBoard(&board);
-      } else
-        printf("info string Invalid move!\n");
-    } else if (!strncmp(in, "setoption name Hash value ", 26)) {
-      int mb                  = GetOptionIntValue(in);
-      mb                      = Max(2, Min(HASH_MAX, mb));
-      uint64_t bytesAllocated = TTInit(mb);
-      uint64_t totalEntries   = BUCKET_SIZE * bytesAllocated / sizeof(TTBucket);
-      printf("info string set Hash to value %d (%" PRIu64 " bytes) (%" PRIu64 " entries)\n",
-             mb,
-             bytesAllocated,
-             totalEntries);
-    } else if (!strncmp(in, "setoption name Threads value ", 29)) {
-      int n = GetOptionIntValue(in);
-      ThreadsSetNumber(Max(1, Min(256, n)));
-      printf("info string set Threads to value %d\n", Threads.count);
-    } else if (!strncmp(in, "setoption name SyzygyPath value ", 32)) {
-      int success = tb_init(in + 32);
-      if (success)
-        printf("info string set SyzygyPath to value %s\n", in + 32);
-      else
-        printf("info string FAILED!\n");
-    } else if (!strncmp(in, "setoption name MultiPV value ", 29)) {
-      int n = GetOptionIntValue(in);
-
-      MULTI_PV = Max(1, Min(256, n));
-      printf("info string set MultiPV to value %d\n", MULTI_PV);
-    } else if (!strncmp(in, "setoption name Ponder value ", 28)) {
-      char opt[5];
-      sscanf(in, "%*s %*s %*s %*s %5s", opt);
-
-      PONDER_ENABLED = !strncmp(opt, "true", 4);
-      printf("info string set Ponder to value %s\n", PONDER_ENABLED ? "true" : "false");
-    } else if (!strncmp(in, "setoption name UCI_Chess960 value ", 34)) {
-      char opt[5];
-      sscanf(in, "%*s %*s %*s %*s %5s", opt);
-
-      CHESS_960 = !strncmp(opt, "true", 4);
-      printf("info string set UCI_Chess960 to value %s\n", CHESS_960 ? "true" : "false");
-      printf("info string Resetting board...\n");
-
-      ParsePosition("position startpos\n", &board);
-      TTClear();
-      SearchClear();
-    } else if (!strncmp(in, "setoption name MoveOverhead value ", 34)) {
-      MOVE_OVERHEAD = Min(10000, Max(100, GetOptionIntValue(in)));
-    } else if (!strncmp(in, "setoption name Contempt value ", 30)) {
-      CONTEMPT = Min(100, Max(-100, GetOptionIntValue(in)));
-    } else if (!strncmp(in, "setoption name EvalFile value ", 30)) {
-      char* path  = in + 30;
-      int success = 0;
-
-      if (strncmp(path, "<empty>", 7))
-        success = LoadNetwork(path);
-      else {
-        LoadDefaultNN();
-        success = 1;
-      }
-
-      if (success)
-        printf("info string set EvalFile to value %s\n", path);
-    } else
-      printf("Unknown command: %s \n", in);
-  }
-
-  if (Threads.searching)
-    ThreadWaitUntilSleep(Threads.threads[0]);
-
-  pthread_mutex_destroy(&Threads.lock);
-  ThreadsExit();
-}
-
-int GetOptionIntValue(char* in) {
-  int n;
-  sscanf(in, "%*s %*s %*s %*s %d", &n);
-
-  return n;
-}
+// Berserk is a UCI compliant chess engine written in C
+// Copyright (C) 2023 Jay Honnold
+
+// This program is free software: you can redistribute it and/or modify
+// it under the terms of the GNU General Public License as published by
+// the Free Software Foundation, either version 3 of the License, or
+// (at your option) any later version.
+
+// This program is distributed in the hope that it will be useful,
+// but WITHOUT ANY WARRANTY; without even the implied warranty of
+// MERCHANTABILITY or FITNESS FOR A PARTICULAR PURPOSE.  See the
+// GNU General Public License for more details.
+
+// You should have received a copy of the GNU General Public License
+// along with this program.  If not, see <https://www.gnu.org/licenses/>.
+
+#include "uci.h"
+
+#include <limits.h>
+#include <pthread.h>
+#include <stdio.h>
+#include <stdlib.h>
+#include <string.h>
+
+#include "accumulator.h"
+#include "bench.h"
+#include "board.h"
+#include "eval.h"
+#include "move.h"
+#include "movegen.h"
+#include "movepick.h"
+#include "nn.h"
+#include "perft.h"
+#include "pyrrhic/tbprobe.h"
+#include "search.h"
+#include "see.h"
+#include "thread.h"
+#include "transposition.h"
+#include "util.h"
+
+#define START_FEN "rnbqkbnr/pppppppp/8/8/8/8/PPPPPPPP/RNBQKBNR w KQkq - 0 1"
+
+int MOVE_OVERHEAD  = 300;
+int MULTI_PV       = 1;
+int PONDER_ENABLED = 0;
+int CHESS_960      = 0;
+int CONTEMPT       = 12;
+
+SearchParams Limits;
+
+void RootMoves(SimpleMoveList* moves, Board* board) {
+  moves->count = 0;
+
+  MovePicker mp;
+  InitPerftMovePicker(&mp, board);
+
+  Move mv;
+  while ((mv = NextMove(&mp, board, 0)))
+    moves->moves[moves->count++] = mv;
+}
+
+// uci "go" command
+void ParseGo(char* in, Board* board) {
+  in += 3;
+
+  Limits.depth            = MAX_SEARCH_PLY;
+  Limits.start            = GetTimeMS();
+  Limits.timeset          = 0;
+  Limits.stopped          = 0;
+  Limits.quit             = 0;
+  Limits.multiPV          = MULTI_PV;
+  Limits.searchMoves      = 0;
+  Limits.searchable.count = 0;
+  Limits.infinite         = 0;
+
+  char* ptrChar = in;
+  int perft = 0, movesToGo = -1, moveTime = -1, time = -1, inc = 0, depth = -1, nodes = 0, ponder = 0;
+
+  SimpleMoveList rootMoves;
+  RootMoves(&rootMoves, board);
+
+  if ((ptrChar = strstr(in, "infinite")))
+    Limits.infinite = 1;
+
+  if ((ptrChar = strstr(in, "perft")))
+    perft = atoi(ptrChar + 6);
+
+  if ((ptrChar = strstr(in, "binc")) && board->stm == BLACK)
+    inc = atoi(ptrChar + 5);
+
+  if ((ptrChar = strstr(in, "winc")) && board->stm == WHITE)
+    inc = atoi(ptrChar + 5);
+
+  if ((ptrChar = strstr(in, "wtime")) && board->stm == WHITE)
+    time = atoi(ptrChar + 6);
+
+  if ((ptrChar = strstr(in, "btime")) && board->stm == BLACK)
+    time = atoi(ptrChar + 6);
+
+  if ((ptrChar = strstr(in, "movestogo")))
+    movesToGo = Max(1, Min(50, atoi(ptrChar + 10)));
+
+  if ((ptrChar = strstr(in, "movetime")))
+    moveTime = atoi(ptrChar + 9);
+
+  if ((ptrChar = strstr(in, "depth")))
+    depth = Min(MAX_SEARCH_PLY - 1, atoi(ptrChar + 6));
+
+  if ((ptrChar = strstr(in, "nodes")))
+    nodes = Max(1, atol(ptrChar + 6));
+
+  if ((ptrChar = strstr(in, "ponder"))) {
+    if (PONDER_ENABLED)
+      ponder = 1;
+    else {
+      printf("info string Enable option Ponder to use 'ponder'\n");
+      return;
+    }
+  }
+
+  if ((ptrChar = strstr(in, "searchmoves"))) {
+    Limits.searchMoves = 1;
+
+    for (char* moves = strtok(ptrChar + 12, " "); moves != NULL; moves = strtok(NULL, " "))
+      for (int i = 0; i < rootMoves.count; i++)
+        if (!strcmp(MoveToStr(rootMoves.moves[i], board), moves))
+          Limits.searchable.moves[Limits.searchable.count++] = rootMoves.moves[i];
+  }
+
+  if (perft) {
+    PerftTest(perft, board);
+    return;
+  }
+
+  Limits.depth = depth;
+  Limits.nodes = nodes;
+
+  if (Limits.nodes)
+    Limits.hitrate = Min(1000, Max(1, Limits.nodes / 100));
+  else
+    Limits.hitrate = 1000;
+
+  // "movetime" is essentially making a move with 1 to go for TC
+  if (moveTime != -1) {
+    Limits.timeset = 1;
+    Limits.alloc   = moveTime;
+    Limits.max     = moveTime;
+  } else {
+    if (time != -1) {
+      Limits.timeset = 1;
+
+      if (movesToGo == -1) {
+        int total = Max(1, time + 50 * inc - MOVE_OVERHEAD);
+
+        Limits.alloc = Min(time * 0.33, total / 20.0);
+      } else {
+        int total = Max(1, time + movesToGo * inc - MOVE_OVERHEAD);
+
+        Limits.alloc = Min(time * 0.9, (0.9 * total) / Max(1, movesToGo / 2.5));
+      }
+
+      Limits.max = Min(time * 0.75, Limits.alloc * 5.5);
+    } else {
+      // no time control
+      Limits.timeset = 0;
+      Limits.max     = INT_MAX;
+    }
+  }
+
+  Limits.multiPV = Min(Limits.multiPV, Limits.searchMoves ? Limits.searchable.count : rootMoves.count);
+  if (rootMoves.count == 1 && Limits.timeset)
+    Limits.max = Min(250, Limits.max);
+
+  if (depth <= 0)
+    Limits.depth = MAX_SEARCH_PLY - 1;
+
+  printf(
+    "info string time %d start %ld alloc %d max %d depth %d timeset %d "
+    "searchmoves %d\n",
+    time,
+    Limits.start,
+    Limits.alloc,
+    Limits.max,
+    Limits.depth,
+    Limits.timeset,
+    Limits.searchable.count);
+
+  StartSearch(board, ponder);
+}
+
+// uci "position" command
+void ParsePosition(char* in, Board* board) {
+  in += 9;
+  char* ptrChar = in;
+
+  if (strncmp(in, "startpos", 8) == 0) {
+    ParseFen(START_FEN, board);
+  } else {
+    ptrChar = strstr(in, "fen");
+    if (ptrChar == NULL)
+      ParseFen(START_FEN, board);
+    else {
+      ptrChar += 4;
+      ParseFen(ptrChar, board);
+    }
+  }
+
+  ptrChar = strstr(in, "moves");
+
+  if (ptrChar == NULL)
+    return;
+
+  ptrChar += 6;
+
+  for (char* moves = strtok(ptrChar, " "); moves != NULL; moves = strtok(NULL, " ")) {
+    Move enteredMove = ParseMove(moves, board);
+    if (!enteredMove)
+      break;
+
+    MakeMoveUpdate(enteredMove, board, 0);
+
+    if (board->fmr == 0)
+      board->histPly = 0;
+  }
+}
+
+void PrintUCIOptions() {
+  printf("id name Berserk " VERSION "\n");
+  printf("id author Jay Honnold\n");
+  printf("option name Hash type spin default 16 min 2 max %d\n", HASH_MAX);
+  printf("option name Threads type spin default 1 min 1 max 256\n");
+  printf("option name SyzygyPath type string default <empty>\n");
+  printf("option name MultiPV type spin default 1 min 1 max 256\n");
+  printf("option name Ponder type check default false\n");
+  printf("option name UCI_Chess960 type check default false\n");
+  printf("option name MoveOverhead type spin default 300 min 100 max 10000\n");
+  printf("option name Contempt type spin default 12 min -100 max 100\n");
+  printf("option name EvalFile type string default <empty>\n");
+  printf("uciok\n");
+}
+
+int ReadLine(char* in) {
+  if (fgets(in, 8192, stdin) == NULL)
+    return 0;
+
+  size_t c = strcspn(in, "\r\n");
+  if (c < strlen(in))
+    in[c] = '\0';
+
+  return 1;
+}
+
+void UCILoop() {
+  static char in[8192];
+
+  Board board;
+  ParseFen(START_FEN, &board);
+
+  setbuf(stdin, NULL);
+  setbuf(stdout, NULL);
+
+  Threads.searching = Threads.sleeping = 0;
+
+  while (ReadLine(in)) {
+    if (in[0] == '\n')
+      continue;
+
+    if (!strncmp(in, "isready", 7)) {
+      printf("readyok\n");
+    } else if (!strncmp(in, "position", 8)) {
+      ParsePosition(in, &board);
+    } else if (!strncmp(in, "ucinewgame", 10)) {
+      ParsePosition("position startpos\n", &board);
+      TTClear();
+      SearchClear();
+    } else if (!strncmp(in, "go", 2)) {
+      ParseGo(in, &board);
+    } else if (!strncmp(in, "stop", 4)) {
+      if (Threads.searching) {
+        Threads.stop = 1;
+        pthread_mutex_lock(&Threads.lock);
+        if (Threads.sleeping)
+          ThreadWake(Threads.threads[0], THREAD_RESUME);
+        Threads.sleeping = 0;
+        pthread_mutex_unlock(&Threads.lock);
+      }
+    } else if (!strncmp(in, "quit", 4)) {
+      if (Threads.searching) {
+        Threads.stop = 1;
+        pthread_mutex_lock(&Threads.lock);
+        if (Threads.sleeping)
+          ThreadWake(Threads.threads[0], THREAD_RESUME);
+        Threads.sleeping = 0;
+        pthread_mutex_unlock(&Threads.lock);
+      }
+      break;
+    } else if (!strncmp(in, "uci", 3)) {
+      PrintUCIOptions();
+    } else if (!strncmp(in, "ponderhit", 9)) {
+      Threads.ponder = 0;
+      if (Threads.stopOnPonderHit)
+        Threads.stop = 1;
+      pthread_mutex_lock(&Threads.lock);
+      if (Threads.sleeping) {
+        Threads.stop = 1;
+        ThreadWake(Threads.threads[0], THREAD_RESUME);
+        Threads.sleeping = 0;
+      }
+      pthread_mutex_unlock(&Threads.lock);
+    } else if (!strncmp(in, "board", 5)) {
+      PrintBoard(&board);
+    } else if (!strncmp(in, "perft", 5)) {
+      strtok(in, " ");
+      char* d   = strtok(NULL, " ") ?: "5";
+      char* fen = strtok(NULL, "\0") ?: START_FEN;
+
+      int depth = atoi(d);
+      ParseFen(fen, &board);
+
+      PerftTest(depth, &board);
+    } else if (!strncmp(in, "bench", 5)) {
+      strtok(in, " ");
+      char* d   = strtok(NULL, " ") ?: "13";
+
+      int depth = atoi(d);
+      Bench(depth);
+    } else if (!strncmp(in, "threats", 7)) {
+      Threat threats[1];
+      Threats(threats, &board, board.stm);
+
+      PrintBB(threats->pcs);
+      PrintBB(threats->sqs);
+    } else if (!strncmp(in, "static", 6)) {
+      ThreadData* thread = Threads.threads[0];
+      board.accumulators = thread->accumulators;
+
+      int score = Predict(&board);
+      score     = board.stm == WHITE ? score : -score;
+      printf("Score: %dcp (white)\n", score);
+    } else if (!strncmp(in, "eval", 4)) {
+      ThreadData* thread = Threads.threads[0];
+      board.accumulators = thread->accumulators;
+      ResetAccumulator(board.accumulators, &board, WHITE);
+      ResetAccumulator(board.accumulators, &board, BLACK);
+
+      int score = Evaluate(&board, thread);
+      score     = board.stm == WHITE ? score : -score;
+
+      for (int r = 0; r < 8; r++) {
+        printf(
+          "+-------+-------+-------+-------+-------+-------+-------+-------+"
+          "\n");
+        printf("|");
+        for (int f = 0; f < 16; f++) {
+          if (f == 8)
+            printf("\n|");
+
+          int sq = r * 8 + (f > 7 ? f - 8 : f);
+
+          if (f < 8) {
+            if (board.squares[sq] == NO_PIECE)
+              printf("       |");
+            else
+              printf("   %c   |", PIECE_TO_CHAR[board.squares[sq]]);
+          } else if (board.squares[sq] < WHITE_KING) {
+            PopBit(board.occupancies[BOTH], sq);
+
+            ResetAccumulator(board.accumulators, &board, WHITE);
+            ResetAccumulator(board.accumulators, &board, BLACK);
+
+            int new = Evaluate(&board, thread);
+            new     = board.stm == WHITE ? new : -new;
+
+            int diff = score - new;
+            printf("%+7d|", diff);
+            SetBit(board.occupancies[BOTH], sq);
+          } else {
+            printf("       |");
+          }
+        }
+        printf("\n");
+      }
+      printf("+-------+-------+-------+-------+-------+-------+-------+-------+\n");
+
+      printf("Score: %dcp (white)\n", score);
+    } else if (!strncmp(in, "see ", 4)) {
+      Move m = ParseMove(in + 4, &board);
+      if (m)
+        printf("info string SEE result: %d\n", SEE(&board, m, 0));
+      else
+        printf("info string Invalid move!\n");
+    } else if (!strncmp(in, "apply ", 6)) {
+      Move m = ParseMove(in + 6, &board);
+      if (m) {
+        MakeMoveUpdate(m, &board, 0);
+        PrintBoard(&board);
+      } else
+        printf("info string Invalid move!\n");
+    } else if (!strncmp(in, "setoption name Hash value ", 26)) {
+      int mb                  = GetOptionIntValue(in);
+      mb                      = Max(2, Min(HASH_MAX, mb));
+      uint64_t bytesAllocated = TTInit(mb);
+      uint64_t totalEntries   = BUCKET_SIZE * bytesAllocated / sizeof(TTBucket);
+      printf("info string set Hash to value %d (%" PRIu64 " bytes) (%" PRIu64 " entries)\n",
+             mb,
+             bytesAllocated,
+             totalEntries);
+    } else if (!strncmp(in, "setoption name Threads value ", 29)) {
+      int n = GetOptionIntValue(in);
+      ThreadsSetNumber(Max(1, Min(256, n)));
+      printf("info string set Threads to value %d\n", Threads.count);
+    } else if (!strncmp(in, "setoption name SyzygyPath value ", 32)) {
+      int success = tb_init(in + 32);
+      if (success)
+        printf("info string set SyzygyPath to value %s\n", in + 32);
+      else
+        printf("info string FAILED!\n");
+    } else if (!strncmp(in, "setoption name MultiPV value ", 29)) {
+      int n = GetOptionIntValue(in);
+
+      MULTI_PV = Max(1, Min(256, n));
+      printf("info string set MultiPV to value %d\n", MULTI_PV);
+    } else if (!strncmp(in, "setoption name Ponder value ", 28)) {
+      char opt[5];
+      sscanf(in, "%*s %*s %*s %*s %5s", opt);
+
+      PONDER_ENABLED = !strncmp(opt, "true", 4);
+      printf("info string set Ponder to value %s\n", PONDER_ENABLED ? "true" : "false");
+    } else if (!strncmp(in, "setoption name UCI_Chess960 value ", 34)) {
+      char opt[5];
+      sscanf(in, "%*s %*s %*s %*s %5s", opt);
+
+      CHESS_960 = !strncmp(opt, "true", 4);
+      printf("info string set UCI_Chess960 to value %s\n", CHESS_960 ? "true" : "false");
+      printf("info string Resetting board...\n");
+
+      ParsePosition("position startpos\n", &board);
+      TTClear();
+      SearchClear();
+    } else if (!strncmp(in, "setoption name MoveOverhead value ", 34)) {
+      MOVE_OVERHEAD = Min(10000, Max(100, GetOptionIntValue(in)));
+    } else if (!strncmp(in, "setoption name Contempt value ", 30)) {
+      CONTEMPT = Min(100, Max(-100, GetOptionIntValue(in)));
+    } else if (!strncmp(in, "setoption name EvalFile value ", 30)) {
+      char* path  = in + 30;
+      int success = 0;
+
+      if (strncmp(path, "<empty>", 7))
+        success = LoadNetwork(path);
+      else {
+        LoadDefaultNN();
+        success = 1;
+      }
+
+      if (success)
+        printf("info string set EvalFile to value %s\n", path);
+    } else
+      printf("Unknown command: %s \n", in);
+  }
+
+  if (Threads.searching)
+    ThreadWaitUntilSleep(Threads.threads[0]);
+
+  pthread_mutex_destroy(&Threads.lock);
+  ThreadsExit();
+}
+
+int GetOptionIntValue(char* in) {
+  int n;
+  sscanf(in, "%*s %*s %*s %*s %d", &n);
+
+  return n;
+}