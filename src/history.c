// Berserk is a UCI compliant chess engine written in C
// Copyright (C) 2024 Jay Honnold

// This program is free software: you can redistribute it and/or modify
// it under the terms of the GNU General Public License as published by
// the Free Software Foundation, either version 3 of the License, or
// (at your option) any later version.

// This program is distributed in the hope that it will be useful,
// but WITHOUT ANY WARRANTY; without even the implied warranty of
// MERCHANTABILITY or FITNESS FOR A PARTICULAR PURPOSE.  See the
// GNU General Public License for more details.

// You should have received a copy of the GNU General Public License
// along with this program.  If not, see <https://www.gnu.org/licenses/>.

#include "history.h"

#include <stdio.h>
#include <stdlib.h>

#include "board.h"
#include "move.h"
#include "util.h"

void UpdateHistories(SearchStack* ss,
                     ThreadData* thread,
                     Move bestMove,
                     int depth,
                     Move quiets[],
                     int nQ,
                     Move captures[],
                     int nC) {
  Board* board = &thread->board;
  int stm      = board->stm;

  int16_t inc = HistoryBonus(depth);

  if (!IsCap(bestMove)) {
    if (PromoPT(bestMove) != QUEEN) {
      AddKillerMove(ss, bestMove);

      if ((ss - 1)->move)
        AddCounterMove(thread, bestMove, (ss - 1)->move);
    }

    // Only increase the best move history when it
    // wasn't trivial. This idea was first thought of
    // by Alayan in Ethereal
    if (nQ > 1 || depth > 4) {
      AddHistoryHeuristic(&HH(stm, bestMove, board->threatened), inc);
      UpdateCH(ss, bestMove, inc);
    }
  } else {
    int piece    = Moving(bestMove);
    int to       = To(bestMove);
    int defended = !GetBit(board->threatened, to);
    int captured = IsEP(bestMove) ? PAWN : PieceType(board->squares[to]);

    AddHistoryHeuristic(&TH(piece, to, defended, captured), inc);
  }

  // Update quiets
  if (!IsCap(bestMove)) {
    for (int i = 0; i < nQ; i++) {
      Move m = quiets[i];
      if (m == bestMove)
        continue;

      AddHistoryHeuristic(&HH(stm, m, board->threatened), -inc);
      UpdateCH(ss, m, -inc);
    }
  }

  // Update captures
  for (int i = 0; i < nC; i++) {
    Move m = captures[i];
    if (m == bestMove)
      continue;

    int piece    = Moving(m);
    int to       = To(m);
    int defended = !GetBit(board->threatened, to);
    int captured = IsEP(m) ? PAWN : PieceType(board->squares[to]);

    AddHistoryHeuristic(&TH(piece, to, defended, captured), -inc);
  }
}

void UpdatePawnCorrection(int raw, int real, int depth, Board* board, ThreadData* thread) {
  const int16_t correction = Min(30000, Max(-30000, (real - raw) * CORRECTION_GRAIN));
  const int idx            = (board->pawnZobrist & PAWN_CORRECTION_MASK);
  const int saveDepth      = Min(16, depth);

  thread->pawnCorrection[idx] = (thread->pawnCorrection[idx] * (256 - saveDepth) + correction * saveDepth) / 256;
}

<<<<<<< HEAD
void UpdateContCorrection(int raw, int real, int depth, SearchStack* ss) {
  if ((ss - 1)->move && (ss - 2)->move) {
    const int16_t correction = Min(30000, Max(-30000, (real - raw) * CORRECTION_GRAIN));
    const int saveDepth      = Min(16, depth);

    int16_t* contCorrection = &(*(ss - 2)->cont)[Moving((ss - 1)->move)][To((ss - 1)->move)];
=======
void UpdateNonPawnCorrection(int raw, int real, int depth, Board* board, ThreadData* thread) {
  const int16_t correction = Min(30000, Max(-30000, (real - raw) * CORRECTION_GRAIN));
  const int wIdx           = (board->wNonPawnZobrist & NON_PAWN_CORRECTION_MASK);
  const int bIdx           = (board->bNonPawnZobrist & NON_PAWN_CORRECTION_MASK);
  const int saveDepth      = Min(16, depth);

  thread->wNonPawnCorrection[wIdx] =
    (thread->wNonPawnCorrection[wIdx] * (256 - saveDepth) + correction * saveDepth) / 256;
  thread->bNonPawnCorrection[bIdx] =
    (thread->bNonPawnCorrection[bIdx] * (256 - saveDepth) + correction * saveDepth) / 256;
}

void UpdateContCorrection(int raw, int real, int depth, SearchStack* ss, ThreadData* thread) {
  const Move m1 = (ss - 1)->move;
  const Move m2 = (ss - 2)->move;

  if (m1 && m2) {
    const int16_t correction = Min(30000, Max(-30000, (real - raw) * CORRECTION_GRAIN));
    const int saveDepth      = Min(16, depth);

    int16_t* contCorrection = &thread->contCorrection[Moving(m1)][To(m1)][Moving(m2)][To(m2)];
>>>>>>> beb54341
    *contCorrection         = (*contCorrection * (256 - saveDepth) + correction * saveDepth) / 256;
  }
}<|MERGE_RESOLUTION|>--- conflicted
+++ resolved
@@ -95,36 +95,25 @@
   thread->pawnCorrection[idx] = (thread->pawnCorrection[idx] * (256 - saveDepth) + correction * saveDepth) / 256;
 }
 
-<<<<<<< HEAD
 void UpdateContCorrection(int raw, int real, int depth, SearchStack* ss) {
   if ((ss - 1)->move && (ss - 2)->move) {
     const int16_t correction = Min(30000, Max(-30000, (real - raw) * CORRECTION_GRAIN));
     const int saveDepth      = Min(16, depth);
 
     int16_t* contCorrection = &(*(ss - 2)->cont)[Moving((ss - 1)->move)][To((ss - 1)->move)];
-=======
+    *contCorrection         = (*contCorrection * (256 - saveDepth) + correction * saveDepth) / 256;
+  }
+}
+
 void UpdateNonPawnCorrection(int raw, int real, int depth, Board* board, ThreadData* thread) {
   const int16_t correction = Min(30000, Max(-30000, (real - raw) * CORRECTION_GRAIN));
   const int wIdx           = (board->wNonPawnZobrist & NON_PAWN_CORRECTION_MASK);
   const int bIdx           = (board->bNonPawnZobrist & NON_PAWN_CORRECTION_MASK);
   const int saveDepth      = Min(16, depth);
 
-  thread->wNonPawnCorrection[wIdx] =
-    (thread->wNonPawnCorrection[wIdx] * (256 - saveDepth) + correction * saveDepth) / 256;
-  thread->bNonPawnCorrection[bIdx] =
-    (thread->bNonPawnCorrection[bIdx] * (256 - saveDepth) + correction * saveDepth) / 256;
-}
+  int16_t* wPawnCorr = &thread->wNonPawnCorrection[board->stm][wIdx];
+  int16_t* bPawnCorr = &thread->bNonPawnCorrection[board->stm][bIdx];
 
-void UpdateContCorrection(int raw, int real, int depth, SearchStack* ss, ThreadData* thread) {
-  const Move m1 = (ss - 1)->move;
-  const Move m2 = (ss - 2)->move;
-
-  if (m1 && m2) {
-    const int16_t correction = Min(30000, Max(-30000, (real - raw) * CORRECTION_GRAIN));
-    const int saveDepth      = Min(16, depth);
-
-    int16_t* contCorrection = &thread->contCorrection[Moving(m1)][To(m1)][Moving(m2)][To(m2)];
->>>>>>> beb54341
-    *contCorrection         = (*contCorrection * (256 - saveDepth) + correction * saveDepth) / 256;
-  }
+  *wPawnCorr = (*wPawnCorr * (256 - saveDepth) + correction * saveDepth) / 256;
+  *bPawnCorr = (*bPawnCorr * (256 - saveDepth) + correction * saveDepth) / 256;
 }