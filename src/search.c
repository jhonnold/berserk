// Berserk is a UCI compliant chess engine written in C
// Copyright (C) 2023 Jay Honnold

// This program is free software: you can redistribute it and/or modify
// it under the terms of the GNU General Public License as published by
// the Free Software Foundation, either version 3 of the License, or
// (at your option) any later version.

// This program is distributed in the hope that it will be useful,
// but WITHOUT ANY WARRANTY; without even the implied warranty of
// MERCHANTABILITY or FITNESS FOR A PARTICULAR PURPOSE.  See the
// GNU General Public License for more details.

// You should have received a copy of the GNU General Public License
// along with this program.  If not, see <https://www.gnu.org/licenses/>.

#include "search.h"

#include <inttypes.h>
#include <math.h>
#include <pthread.h>
#include <stddef.h>
#include <stdio.h>
#include <stdlib.h>
#include <string.h>

#include "board.h"
#include "endgame.h"
#include "eval.h"
#include "history.h"
#include "move.h"
#include "movegen.h"
#include "movepick.h"
#include "nn/accumulator.h"
#include "pyrrhic/tbprobe.h"
#include "see.h"
#include "tb.h"
#include "thread.h"
#include "transposition.h"
#include "types.h"
#include "uci.h"
#include "util.h"
#include "zobrist.h"

// arrays to store these pruning cutoffs at specific depths
int LMR[MAX_SEARCH_PLY][64];
int LMP[2][MAX_SEARCH_PLY];
int STATIC_PRUNE[2][MAX_SEARCH_PLY];

void InitPruningAndReductionTables() {
  for (int depth = 1; depth < MAX_SEARCH_PLY; depth++)
    for (int moves = 1; moves < 64; moves++)
      LMR[depth][moves] = log(depth) * log(moves) / 2.25 + 0.25;

  LMR[0][0] = LMR[0][1] = LMR[1][0] = 0;

  for (int depth = 0; depth < MAX_SEARCH_PLY; depth++) {
    // LMP has both a improving (more strict) and non-improving evalution
    // parameter for lmp. If the evaluation is getting better we want to check
    // more
    LMP[0][depth] = (3 + depth * depth) / 2;
    LMP[1][depth] = 3 + depth * depth;

    STATIC_PRUNE[0][depth] = -SEE_PRUNE_CUTOFF * depth * depth; // quiet move cutoff
    STATIC_PRUNE[1][depth] = -SEE_PRUNE_CAPTURE_CUTOFF * depth; // capture cutoff
  }
}

<<<<<<< HEAD
=======
INLINE int CheckLimits(ThreadData* thread) {
  if (--thread->calls > 0)
    return 0;
  thread->calls = Limits.hitrate;

  if (Threads.ponder)
    return 0;

  long elapsed = GetTimeMS() - Limits.start;
  return (Limits.timeset && elapsed >= Limits.max) || //
         (Limits.nodes && NodesSearched() >= Limits.nodes);
}

INLINE int AdjustEvalOnFMR(Board* board, int eval) {
  return (200 - board->fmr) * eval / 200;
}

>>>>>>> bd498d3e
void StartSearch(Board* board, uint8_t ponder) {
  if (Threads.searching)
    ThreadWaitUntilSleep(Threads.threads[0]);

  Threads.stopOnPonderHit = 0;
  Threads.stop            = 0;
  Threads.ponder          = ponder;

  // Setup Threads
  SetupMainThread(board);
  SetupOtherThreads(board);

  Threads.searching = 1;
  ThreadWake(Threads.threads[0], THREAD_SEARCH);
}

void MainSearch() {
  ThreadData* mainThread = Threads.threads[0];
  Board* board           = &mainThread->board;

  TTUpdate();

  for (int i = 1; i < Threads.count; i++)
    ThreadWake(Threads.threads[i], THREAD_SEARCH);
  Search(mainThread);

  pthread_mutex_lock(&Threads.lock);
  if (!Threads.stop && (Threads.ponder || Limits.infinite)) {
    Threads.sleeping = 1;
    pthread_mutex_unlock(&Threads.lock);
    ThreadWait(mainThread, &Threads.stop);
  } else {
    pthread_mutex_unlock(&Threads.lock);
  }

  Threads.stop = 1;

  for (int i = 1; i < Threads.count; i++)
    ThreadWaitUntilSleep(Threads.threads[i]);

  ThreadData* bestThread = mainThread;
  for (int i = 1; i < Threads.count; i++) {
    ThreadData* curr = Threads.threads[i];

    int s = curr->rootMoves[0].score - bestThread->rootMoves[0].score;
    int d = curr->depth - bestThread->depth;

    if (s > 0 && (d >= 0 || curr->rootMoves[0].score >= MATE_BOUND))
      bestThread = curr;
  }

  if (bestThread != mainThread)
    PrintUCI(bestThread, -CHECKMATE, CHECKMATE, board);

  Move bestMove   = bestThread->rootMoves[0].move;
  Move ponderMove = NULL_MOVE;
  if (bestThread->rootMoves[0].pv.count > 1)
    ponderMove = bestThread->rootMoves[0].pv.moves[1];

  mainThread->previousScore = bestThread->rootMoves[0].score;

  printf("bestmove %s", MoveToStr(bestMove, board));
  if (ponderMove)
    printf(" ponder %s", MoveToStr(ponderMove, board));
  printf("\n");
}

void Search(ThreadData* thread) {
  Board* board   = &thread->board;
  int mainThread = !thread->idx;

  thread->depth       = 0;
  board->accumulators = thread->accumulators; // exit jumps can cause this pointer to not be reset
  ResetAccumulator(board->accumulators, board, WHITE);
  ResetAccumulator(board->accumulators, board, BLACK);
  SetContempt(thread->contempt, board->stm);

  PV nullPv;
  int scores[MAX_SEARCH_PLY];
  int searchStability   = 0;
  Move previousBestMove = NULL_MOVE;

  SearchStack searchStack[MAX_SEARCH_PLY + 4];
  SearchStack* ss = searchStack + 4;
  memset(searchStack, 0, 5 * sizeof(SearchStack));
  for (size_t i = 0; i < MAX_SEARCH_PLY; i++)
    (ss + i)->ply = i;
  for (size_t i = 1; i <= 4; i++)
    (ss - i)->ch = &thread->ch[0][WHITE_PAWN][A1];

  while (++thread->depth < MAX_SEARCH_PLY) {
#if defined(_WIN32) || defined(_WIN64)
    if (_setjmp(thread->exit, NULL)) {
#else
    if (setjmp(thread->exit)) {
#endif
      thread->depth--; // hot exit means we didn't finish this depth.
      break;
    }

    if (Limits.depth && mainThread && thread->depth > Limits.depth)
      break;

    for (int i = 0; i < thread->numRootMoves; i++)
      thread->rootMoves[i].previousScore = thread->rootMoves[i].score;

    for (thread->multiPV = 0; thread->multiPV < Limits.multiPV; thread->multiPV++) {
      int alpha       = -CHECKMATE;
      int beta        = CHECKMATE;
      int delta       = CHECKMATE;
      int searchDepth = thread->depth;
      int score       = thread->rootMoves[thread->multiPV].previousScore;

      thread->seldepth = 0;

      // One at depth 5 or later, start search at a reduced window
      if (thread->depth >= 5) {
        alpha = Max(score - WINDOW, -CHECKMATE);
        beta  = Min(score + WINDOW, CHECKMATE);
        delta = WINDOW;
      }

      while (1) {
        // search!
        score = Negamax(alpha, beta, Max(1, searchDepth), 0, thread, &nullPv, ss);

        SortRootMoves(thread, thread->multiPV);

        if (mainThread && (score <= alpha || score >= beta) && Limits.multiPV == 1 &&
            GetTimeMS() - Limits.start >= 2500)
          PrintUCI(thread, alpha, beta, board);

        if (score <= alpha) {
          // adjust beta downward when failing low
          beta  = (alpha + beta) / 2;
          alpha = Max(alpha - delta, -CHECKMATE);

          searchDepth = thread->depth;
          if (mainThread)
            Threads.stopOnPonderHit = 0;
        } else if (score >= beta) {
          beta = Min(beta + delta, CHECKMATE);

          if (abs(score) < TB_WIN_BOUND)
            searchDepth--;
        } else
          break;

        // delta x 1.25
        delta += delta / 4;
      }

      SortRootMoves(thread, 0);

      // Print if final multipv or time elapsed
      if (mainThread && (thread->multiPV + 1 == Limits.multiPV || GetTimeMS() - Limits.start >= 2500))
        PrintUCI(thread, -CHECKMATE, CHECKMATE, board);
    }

    if (!mainThread)
      continue;

    Move bestMove = thread->rootMoves[0].move;
    int bestScore = thread->rootMoves[0].score;

    // Found mate?
    if (Limits.mate && CHECKMATE - abs(bestScore) <= 2 * abs(Limits.mate))
      break;

    // Time Management stuff
    long elapsed = GetTimeMS() - Limits.start;

    // Maximum time exceeded, hard exit
    if (Limits.timeset && elapsed >= Limits.max) {
      break;
    }
    // Soft TM checks
    else if (Limits.timeset && thread->depth >= 5 && !Threads.stopOnPonderHit) {
      int sameBestMove       = bestMove == previousBestMove;                    // same move?
      searchStability        = sameBestMove ? Min(10, searchStability + 1) : 0; // increase how stable our best move is
      double stabilityFactor = 1.25 - 0.05 * searchStability;

      Score searchScoreDiff = scores[thread->depth - 3] - bestScore;
      Score prevScoreDiff   = thread->previousScore - bestScore;

      // if we don't know the previous score, work only on the searchscore
      if (thread->previousScore == UNKNOWN)
        searchScoreDiff *= 2, prevScoreDiff = 0;

      double scoreChangeFactor = 0.1 +                                              //
                                 0.0275 * searchScoreDiff * (searchScoreDiff > 0) + //
                                 0.0275 * prevScoreDiff * (prevScoreDiff > 0);
      scoreChangeFactor = Max(0.5, Min(1.5, scoreChangeFactor));

      uint64_t bestMoveNodes = thread->rootMoves[0].nodes;
      double pctNodesNotBest = 1.0 - (double) bestMoveNodes / thread->nodes;
      double nodeCountFactor = Max(0.5, pctNodesNotBest * 2 + 0.4);
      if (bestScore >= TB_WIN_BOUND)
        nodeCountFactor = 0.5;

      if (elapsed > Limits.alloc * stabilityFactor * scoreChangeFactor * nodeCountFactor) {
        if (Threads.ponder)
          Threads.stopOnPonderHit = 1;
        else
          break;
      }
    }

    previousBestMove      = bestMove;
    scores[thread->depth] = bestScore;
  }
}

int Negamax(int alpha, int beta, int depth, int cutnode, ThreadData* thread, PV* pv, SearchStack* ss) {
  Board* board = &thread->board;

  PV childPv;
  pv->count = 0;

  int isPV      = beta - alpha != 1; // pv node when doing a full window
  int isRoot    = !ss->ply;          //
  int score     = -CHECKMATE;        // initially assume the worst case
  int bestScore = -CHECKMATE;        //
  int maxScore  = CHECKMATE;         // best possible
  int origAlpha = alpha;             // remember first alpha for tt storage
  int ttHit     = 0;
  int ttScore   = UNKNOWN;
  int ttPv      = 0;
  int inCheck   = !!board->checkers;
  int improving = 0;
  int eval      = ss->staticEval;

  Move bestMove = NULL_MOVE;
  Move hashMove = NULL_MOVE;
  Move move     = NULL_MOVE;
  MovePicker mp;

  if (!isRoot && board->fmr >= 3 && alpha < 0 && HasCycle(board, ss->ply)) {
    alpha = 2 - (thread->nodes & 0x3);
    if (alpha >= beta)
      return alpha;
  }

  // drop into noisy moves only
  if (depth <= 0)
    return Quiesce(alpha, beta, thread, ss);

  if (thread->maxNodes && thread->nodes >= thread->maxNodes)
    longjmp(thread->exit, 1);

  thread->nodes++;
  if (isPV && thread->seldepth < ss->ply + 1)
    thread->seldepth = ss->ply + 1;

  if (!isRoot) {
    // draw
    if (IsDraw(board, ss->ply))
      return 2 - (thread->nodes & 0x3);

    // Prevent overflows
    if (ss->ply >= MAX_SEARCH_PLY - 1)
      return inCheck ? 0 : Evaluate(board, thread);

    // Mate distance pruning
    alpha = Max(alpha, -CHECKMATE + ss->ply);
    beta  = Min(beta, CHECKMATE - ss->ply - 1);
    if (alpha >= beta)
      return alpha;
  }

  // check the transposition table for previous info
  // we ignore the tt on singular extension searches
  TTEntry* tt = ss->skip ? NULL : TTProbe(board->zobrist, &ttHit);
  ttScore     = ttHit ? TTScore(tt, ss->ply) : UNKNOWN;
  ttPv        = isPV || (ttHit && TTPV(tt));
  hashMove    = isRoot ? thread->rootMoves[thread->multiPV].move : ttHit ? tt->move : NULL_MOVE;

  // if the TT has a value that fits our position and has been searched to an
  // equal or greater depth, then we accept this score and prune
  if (!isPV && ttScore != UNKNOWN && TTDepth(tt) >= depth &&
      (TTBound(tt) & (ttScore >= beta ? BOUND_LOWER : BOUND_UPPER)))
    return ttScore;

  // tablebase - we do not do this at root
  if (!isRoot && !ss->skip) {
    unsigned tbResult = TBProbe(board);

    if (tbResult != TB_RESULT_FAILED) {
      thread->tbhits++;

      int bound;
      switch (tbResult) {
        case TB_WIN:
          score = TB_WIN_SCORE - ss->ply;
          bound = BOUND_LOWER;
          break;
        case TB_LOSS:
          score = -TB_WIN_SCORE + ss->ply;
          bound = BOUND_UPPER;
          break;
        default:
          score = 0;
          bound = BOUND_EXACT;
          break;
      }

      // if the tablebase gives us what we want, then we accept it's score and
      // return
      if ((bound == BOUND_EXACT) || (bound == BOUND_LOWER ? score >= beta : score <= alpha)) {
        TTPut(tt, board->zobrist, depth, score, bound, 0, ss->ply, 0, ttPv);
        return score;
      }

      // for pv node searches we adjust our a/b search accordingly
      if (isPV) {
        if (bound == BOUND_LOWER) {
          bestScore = score;
          alpha     = Max(alpha, score);
        } else
          maxScore = score;
      }
    }
  }

  if (inCheck) {
    eval = ss->staticEval = UNKNOWN;
  } else {
    if (ttHit) {
      eval = ss->staticEval = tt->eval;
      if (ss->staticEval == UNKNOWN)
        eval = ss->staticEval = Evaluate(board, thread);

      // correct eval on fmr
      eval = AdjustEvalOnFMR(board, eval);

      if (ttScore != UNKNOWN && (TTBound(tt) & (ttScore > eval ? BOUND_LOWER : BOUND_UPPER)))
        eval = ttScore;
    } else if (!ss->skip) {
      eval = ss->staticEval = Evaluate(board, thread);

      // correct eval on fmr
      eval = AdjustEvalOnFMR(board, eval);

      TTPut(tt, board->zobrist, -1, UNKNOWN, BOUND_UNKNOWN, NULL_MOVE, ss->ply, ss->staticEval, ttPv);
    }

    // Improving
    if (ss->ply >= 2) {
      if (ss->ply >= 4 && (ss - 2)->staticEval == UNKNOWN) {
        improving = ss->staticEval > (ss - 4)->staticEval || (ss - 4)->staticEval == UNKNOWN;
      } else {
        improving = ss->staticEval > (ss - 2)->staticEval || (ss - 2)->staticEval == UNKNOWN;
      }
    }
  }

  // reset moves to moves related to 1 additional ply
  (ss + 1)->skip       = NULL_MOVE;
  (ss + 1)->killers[0] = NULL_MOVE;
  (ss + 1)->killers[1] = NULL_MOVE;
  ss->de               = (ss - 1)->de;

  // Build threats for use search
  Threat oppThreat;
  Threats(&oppThreat, board, board->xstm);

  // IIR by Ed Schroder
  // http://talkchess.com/forum3/viewtopic.php?f=7&t=74769&sid=64085e3396554f0fba414404445b3120
  if (!(ss->skip || inCheck)) {
    if ((isPV || cutnode) && depth >= 4 && !hashMove)
      depth--;
  }

  if (!isPV && !inCheck) {
    // Reverse Futility Pruning
    // i.e. the static eval is so far above beta we prune
    if (depth <= 9 && !ss->skip && eval - 75 * depth + 100 * (improving && !oppThreat.pcs) >= beta && eval >= beta &&
        eval < WINNING_ENDGAME)
      return eval;

    // Razoring
    if (depth <= 5 && eval + 200 * depth <= alpha) {
      score = Quiesce(alpha, beta, thread, ss);
      if (score <= alpha)
        return score;
    }

    // Null move pruning
    // i.e. Our position is so good we can give our opponnent a free move and
    // they still can't catch up (this is usually countered by captures or mate
    // threats)
    if (depth >= 3 && (ss - 1)->move != NULL_MOVE && !ss->skip && eval >= beta &&
        // weiss conditional
        HasNonPawn(board) > (depth > 12)) {
      int R = 4 + depth / 6 + Min((eval - beta) / 256, 3) + !oppThreat.pcs;
      R     = Min(depth, R); // don't go too low

      TTPrefetch(KeyAfter(board, NULL_MOVE));
      ss->move = NULL_MOVE;
      ss->ch   = &thread->ch[0][WHITE_PAWN][A1];
      MakeNullMove(board);

      score = -Negamax(-beta, -beta + 1, depth - R, !cutnode, thread, &childPv, ss + 1);

      UndoNullMove(board);

      if (score >= beta)
        return score < TB_WIN_BOUND ? score : beta;
    }

    // Prob cut
    // If a relatively deep search from our TT doesn't say this node is
    // less than beta + margin, then we run a shallow search to look
    Threat ownThreat;
    Threats(&ownThreat, board, board->stm);
    int probBeta = beta + 110 - 30 * improving;
    if (depth > 4 && abs(beta) < TB_WIN_BOUND && ownThreat.pcs &&
        !(tt && TTDepth(tt) >= depth - 3 && ttScore < probBeta)) {
      InitPCMovePicker(&mp, thread);
      while ((move = NextMove(&mp, board, 1))) {
        if (ss->skip == move)
          continue;
        if (!IsLegal(move, board))
          continue;

        TTPrefetch(KeyAfter(board, move));
        ss->move = move;
        ss->ch   = &thread->ch[IsCap(move)][Moving(move)][To(move)];
        MakeMove(move, board);

        // qsearch to quickly check
        score = -Quiesce(-probBeta, -probBeta + 1, thread, ss + 1);

        // if it's still above our cutoff, revalidate
        if (score >= probBeta)
          score = -Negamax(-probBeta, -probBeta + 1, depth - 4, !cutnode, thread, pv, ss + 1);

        UndoMove(move, board);

        if (score >= probBeta)
          return score;
      }
    }
  }

  int numQuiets = 0, numCaptures = 0;
  Move quiets[64], captures[32];

  int legalMoves = 0, playedMoves = 0, skipQuiets = 0;
  InitNormalMovePicker(&mp, hashMove, thread, ss, oppThreat.sqs);

  while ((move = NextMove(&mp, board, skipQuiets))) {
    if (ss->skip == move)
      continue;
    if (isRoot && MoveSearchedByMultiPV(thread, move))
      continue;
    if (isRoot && !MoveSearchable(thread, move))
      continue;
    if (!isRoot && !IsLegal(move, board))
      continue;

    uint64_t startingNodeCount = thread->nodes;

    legalMoves++;

    int extension       = 0;
    int killerOrCounter = move == mp.killer1 || move == mp.killer2 || move == mp.counter;
    int history         = !IsCap(move) ? GetQuietHistory(ss, thread, move, board->stm, oppThreat.sqs) :
                                         GetCaptureHistory(thread, board, move);

<<<<<<< HEAD
    if (bestScore > -WINNING_ENDGAME && !isPV) {
=======
    if (bestScore > -TB_WIN_BOUND) {
>>>>>>> bd498d3e
      if (!isRoot && legalMoves >= LMP[improving][depth])
        skipQuiets = 1;

      if (!IsCap(move) && PieceType(Promo(move)) != QUEEN) {
        int lmrDepth = Max(1, depth - LMR[Min(depth, 63)][Min(legalMoves, 63)]);

        if (!killerOrCounter && lmrDepth < 6 && history < -4096 * (depth - 1)) {
          skipQuiets = 1;
          continue;
        }

        if (lmrDepth < 9 && eval + 100 + 50 * lmrDepth + history / 128 <= alpha)
          skipQuiets = 1;

        if (!SEE(board, move, STATIC_PRUNE[0][lmrDepth]))
          continue;
      } else {
        if (!SEE(board, move, STATIC_PRUNE[1][depth]))
          continue;
      }
    }

    playedMoves++;

    // if (isRoot && !thread->idx && GetTimeMS() - Limits.start > 2500)
    //   printf("info depth %d currmove %s currmovenumber %d\n",
    //          thread->depth,
    //          MoveToStr(move, board),
    //          playedMoves + thread->multiPV);

    if (!IsCap(move) && numQuiets < 64)
      quiets[numQuiets++] = move;
    else if (IsCap(move) && numCaptures < 32)
      captures[numCaptures++] = move;

    // singular extension
    // if one move is better than all the rest, then we consider this singular
    // and look at it more (extend). Singular is determined by checking all
    // other moves at a shallow depth on a nullwindow that is somewhere below
    // the tt evaluation implemented using "skip move" recursion like in SF
    // (allows for reductions when doing singular search)
    if (!isRoot && ss->ply < thread->depth * 2) {
      // ttHit is implied for move == hashMove to ever be true
      if (depth >= 7 && move == hashMove && TTDepth(tt) >= depth - 3 && (TTBound(tt) & BOUND_LOWER) &&
          abs(ttScore) < WINNING_ENDGAME) {
        int sBeta  = Max(ttScore - depth, -CHECKMATE);
        int sDepth = (depth - 1) / 2;

        ss->skip = move;
        score    = Negamax(sBeta - 1, sBeta, sDepth, cutnode, thread, pv, ss);
        ss->skip = NULL_MOVE;

        // no score failed above sBeta, so this is singular
        if (score < sBeta) {
          if (!isPV && score < sBeta - 20 && ss->de <= 6) {
            extension = 2;
            ss->de    = (ss - 1)->de + 1;
          } else {
            extension = 1;
          }
        } else if (sBeta >= beta)
          return sBeta;
        else if (ttScore >= beta)
          extension = -1;
        else if (ttScore <= alpha)
          extension = -1;
      }

      // re-capture extension - looks for a follow up capture on the same square
      // as the previous capture
      else if (isPV && IsRecapture(ss, move))
        extension = 1;
    }

    TTPrefetch(KeyAfter(board, move));
    ss->move = move;
    ss->ch   = &thread->ch[IsCap(move)][Moving(move)][To(move)];
    MakeMove(move, board);

    // apply extensions
    int newDepth = depth + extension;

    int doFullSearch = 0;

    // Late move reductions
    if (depth > 2 && legalMoves > 1 && !(ttPv && IsCap(move))) {
      int R = LMR[Min(depth, 63)][Min(legalMoves, 63)];

      // increase reduction on non-pv
      if (!ttPv)
        R++;

      // increase reduction if our eval is declining
      if (!improving)
        R++;

      // reduce these special quiets less
      if (killerOrCounter)
        R -= 2;

      // less likely a non-capture is best
      if (IsCap(hashMove))
        R++;

      // move GAVE check
      if (board->checkers)
        R--;

      // Reduce more on expected cut nodes
      // idea from komodo/sf, explained by Don Daily here
      // https://talkchess.com/forum3/viewtopic.php?f=7&t=47577&start=10#p519741
      // and https://www.chessprogramming.org/Node_Types
      if (cutnode)
        R += 1 + !IsCap(move);

      // adjust reduction based on historical score
      R -= history / 8192;

      // prevent dropping into QS, extending, or reducing all extensions
      R = Min(depth - 1, Max(R, 1));

      score = -Negamax(-alpha - 1, -alpha, newDepth - R, 1, thread, &childPv, ss + 1);

      doFullSearch = score > alpha && R > 1;
    } else {
      doFullSearch = !isPV || playedMoves > 1;
    }

    if (doFullSearch)
      score = -Negamax(-alpha - 1, -alpha, newDepth - 1, !cutnode, thread, &childPv, ss + 1);

    if (isPV && (playedMoves == 1 || (score > alpha && (isRoot || score < beta))))
      score = -Negamax(-beta, -alpha, newDepth - 1, 0, thread, &childPv, ss + 1);

    UndoMove(move, board);

    if (isRoot) {
      RootMove* rm = thread->rootMoves;
      for (int i = 1; i < thread->numRootMoves; i++)
        if (thread->rootMoves[i].move == move) {
          rm = &thread->rootMoves[i];
          break;
        }

      rm->nodes += thread->nodes - startingNodeCount;

      if (playedMoves == 1 || score > alpha) {
        rm->score    = score;
        rm->seldepth = thread->seldepth;

        rm->pv.count    = childPv.count + 1;
        rm->pv.moves[0] = move;
        memcpy(rm->pv.moves + 1, childPv.moves, childPv.count * sizeof(Move));
      } else {
        rm->score = -CHECKMATE;
      }
    }

    if (score > bestScore) {
      bestScore = score;

      if (isPV && !isRoot && score > alpha) {
        pv->count    = childPv.count + 1;
        pv->moves[0] = move;
        memcpy(pv->moves + 1, childPv.moves, childPv.count * sizeof(Move));
      }

      if (score > alpha) {
        bestMove = move;
        alpha    = score;
      }

      // we're failing high
      if (alpha >= beta) {
        UpdateHistories(board,
                        ss,
                        thread,
                        move,
                        depth + (bestScore > beta + 100),
                        board->stm,
                        quiets,
                        numQuiets,
                        captures,
                        numCaptures,
                        oppThreat.sqs);
        break;
      }
    }
  }

  // Checkmate detection using movecount
  if (!legalMoves)
    return ss->skip ? alpha : inCheck ? -CHECKMATE + ss->ply : 0;

  // don't let our score inflate too high (tb)
  bestScore = Min(bestScore, maxScore);

  // prevent saving when in singular search
  if (!ss->skip && !(isRoot && thread->multiPV > 0)) {
    int bound = bestScore >= beta ? BOUND_LOWER : bestScore <= origAlpha ? BOUND_UPPER : BOUND_EXACT;
    TTPut(tt, board->zobrist, depth, bestScore, bound, bestMove, ss->ply, ss->staticEval, ttPv);
  }

  return bestScore;
}

int Quiesce(int alpha, int beta, ThreadData* thread, SearchStack* ss) {
  Board* board = &thread->board;

  int score     = -CHECKMATE;
  int bestScore = -CHECKMATE + ss->ply;
  int isPV      = beta - alpha != 1;
  int ttHit     = 0;
  int ttPv      = 0;
  int inCheck   = !!board->checkers;
  int ttScore   = UNKNOWN;
  int eval      = ss->staticEval;

  Move bestMove = NULL_MOVE;
  Move move     = NULL_MOVE;
  MovePicker mp;

  if (thread->maxNodes && thread->nodes >= thread->maxNodes)
    // hot exit
    longjmp(thread->exit, 1);

  thread->nodes++;

  // draw check
  if (IsDraw(board, ss->ply))
    return 0;

  // prevent overflows
  if (ss->ply >= MAX_SEARCH_PLY - 1)
    return inCheck ? 0 : Evaluate(board, thread);

  // check the transposition table for previous info
  TTEntry* tt = TTProbe(board->zobrist, &ttHit);
  ttScore     = ttHit ? TTScore(tt, ss->ply) : UNKNOWN;
  ttPv        = isPV || (ttHit && TTPV(tt));

  // TT score pruning, ttHit implied with adjusted score
  if (!isPV && ttScore != UNKNOWN && (TTBound(tt) & (ttScore >= beta ? BOUND_LOWER : BOUND_UPPER)))
    return ttScore;

  if (inCheck) {
    eval = ss->staticEval = UNKNOWN;
  } else {
    if (ttHit) {
      eval = ss->staticEval = tt->eval;
      if (ss->staticEval == UNKNOWN)
        eval = ss->staticEval = Evaluate(board, thread);

      // correct eval on fmr
      eval = AdjustEvalOnFMR(board, eval);

      if (ttScore != UNKNOWN && (TTBound(tt) & (ttScore > eval ? BOUND_LOWER : BOUND_UPPER)))
        eval = ttScore;
    } else {
      eval = ss->staticEval = Evaluate(board, thread);
      // correct eval on fmr
      eval = AdjustEvalOnFMR(board, eval);

      TTPut(tt, board->zobrist, -1, UNKNOWN, BOUND_UNKNOWN, NULL_MOVE, ss->ply, ss->staticEval, ttPv);
    }

    // stand pat
    if (eval >= beta)
      return eval;

    if (eval > alpha)
      alpha = eval;

    bestScore = eval;
  }

  if (!inCheck)
    InitQSMovePicker(&mp, thread);
  else {
    Threat oppThreats;
    Threats(&oppThreats, board, board->xstm);

    InitQSEvasionsPicker(&mp, ttHit ? tt->move : NULL_MOVE, thread, ss, oppThreats.sqs);
  }

  int legalMoves = 0;

  while ((move = NextMove(&mp, board, 1))) {
    if (!IsLegal(move, board))
      continue;

    legalMoves++;

    // if we're in check, final condition in SEE always 0
    if (bestScore > -TB_WIN_BOUND && !SEE(board, move, eval <= alpha - DELTA_CUTOFF))
      continue;

    TTPrefetch(KeyAfter(board, move));
    ss->move = move;
    ss->ch   = &thread->ch[IsCap(move)][Moving(move)][To(move)];
    MakeMove(move, board);

    score = -Quiesce(-beta, -alpha, thread, ss + 1);

    UndoMove(move, board);

    if (score > bestScore) {
      bestScore = score;

      if (score > alpha) {
        bestMove = move;
        alpha    = score;
      }

      // failed high
      if (alpha >= beta)
        break;
    }
  }

  if (!legalMoves && inCheck)
    return -CHECKMATE + ss->ply;

  int bound = bestScore >= beta ? BOUND_LOWER : BOUND_UPPER;
  TTPut(tt, board->zobrist, 0, bestScore, bound, bestMove, ss->ply, ss->staticEval, ttPv);

  return bestScore;
}

void PrintUCI(ThreadData* thread, int alpha, int beta, Board* board) {
  int depth       = thread->depth;
  uint64_t nodes  = NodesSearched();
  uint64_t tbhits = TBHits();
  uint64_t time   = Max(1, GetTimeMS() - Limits.start);
  uint64_t nps    = 1000 * nodes / time;
  int hashfull    = TTFull();

  for (int i = 0; i < Limits.multiPV; i++) {
    int updated = (thread->rootMoves[i].score != -CHECKMATE);
    if (depth == 1 && i > 0 && !updated)
      break;

    int realDepth = updated ? depth : Max(1, depth - 1);
    int bounded   = updated ? Max(alpha, Min(beta, thread->rootMoves[i].score)) : thread->rootMoves[i].previousScore;
    int printable = bounded > MATE_BOUND           ? (CHECKMATE - bounded + 1) / 2 :
                    bounded < -MATE_BOUND          ? -(CHECKMATE + bounded) / 2 :
                    abs(bounded) > WINNING_ENDGAME ? bounded : // don't normalize our fake tb scores or real tb scores
                                                     Normalize(bounded); // convert to 50% WR at 100cp
    char* type  = abs(bounded) > MATE_BOUND ? "mate" : "cp";
    char* bound = " ";
    if (updated)
      bound = bounded >= beta ? " lowerbound " : bounded <= alpha ? " upperbound " : " ";

    printf("info depth %d seldepth %d multipv %d score %s %d%s",
           realDepth,
           thread->rootMoves[i].seldepth,
           i + 1,
           type,
           printable,
           bound);

    if (SHOW_WDL) {
      int ply  = Max(0, 2 * (board->moveNo - 1)) + board->stm;
      int wdlW = WRModel(bounded, ply);
      int wdlL = WRModel(-bounded, ply);
      int wdlD = 1000 - wdlW - wdlL;

      printf("wdl %d %d %d ", wdlW, wdlD, wdlL);
    }

    printf("nodes %" PRId64 " nps %" PRId64 " hashfull %d tbhits %" PRId64 " time %" PRId64 " pv ",
           nodes,
           nps,
           hashfull,
           tbhits,
           time);

    PV* pv = &thread->rootMoves[i].pv;
    if (pv->count)
      PrintPV(pv, board);
    else
      printf("%s\n", MoveToStr(pv->moves[0], board));
  }
}

void PrintPV(PV* pv, Board* board) {
  for (int i = 0; i < pv->count; i++)
    printf("%s ", MoveToStr(pv->moves[i], board));
  printf("\n");
}

void SortRootMoves(ThreadData* thread, int offset) {
  for (int i = offset; i < thread->numRootMoves; i++) {
    int best = i;

    for (int j = i + 1; j < thread->numRootMoves; j++)
      if (thread->rootMoves[j].score > thread->rootMoves[best].score)
        best = j;

    if (best != i) {
      RootMove temp           = thread->rootMoves[best];
      thread->rootMoves[best] = thread->rootMoves[i];
      thread->rootMoves[i]    = temp;
    }
  }
}

int MoveSearchedByMultiPV(ThreadData* thread, Move move) {
  for (int i = 0; i < thread->multiPV; i++)
    if (thread->rootMoves[i].move == move)
      return 1;

  return 0;
}

int MoveSearchable(ThreadData* thread, Move move) {
  for (int i = 0; i < thread->numRootMoves; i++)
    if (move == thread->rootMoves[i].move)
      return 1;

  return 0;
}

void SearchClearThread(ThreadData* thread) {
  memset(&thread->counters, 0, sizeof(thread->counters));
  memset(&thread->hh, 0, sizeof(thread->hh));
  memset(&thread->ch, 0, sizeof(thread->ch));
  memset(&thread->caph, 0, sizeof(thread->caph));

  thread->board.accumulators = thread->accumulators;
  thread->previousScore      = UNKNOWN;
}

void SearchClear() {
  for (int i = 0; i < Threads.count; i++)
    ThreadWake(Threads.threads[i], THREAD_SEARCH_CLEAR);
  for (int i = 0; i < Threads.count; i++)
    ThreadWaitUntilSleep(Threads.threads[i]);
}

void FixedSeach(ThreadData* thread, Board* uciBoard, uint64_t nodes, int mpv) {
  SetupFenGenThread(thread, uciBoard);
  Board* board = &thread->board;

  mpv = Min(thread->numRootMoves, mpv);
  nodes *= mpv;

  SearchStack searchStack[MAX_SEARCH_PLY + 4];
  SearchStack* ss = searchStack + 4;
  memset(searchStack, 0, 5 * sizeof(SearchStack));
  for (size_t i = 0; i < MAX_SEARCH_PLY; i++)
    (ss + i)->ply = i;
  for (size_t i = 1; i <= 4; i++)
    (ss - i)->ch = &thread->ch[0][WHITE_PAWN][A1];

  board->accumulators = thread->accumulators; // exit jumps can cause this pointer to not be reset
  ResetAccumulator(board->accumulators, board, WHITE);
  ResetAccumulator(board->accumulators, board, BLACK);

  PV nullPv;

  thread->depth    = 0;
  thread->maxNodes = 10 * nodes;

  while (++thread->depth <= MAX_SEARCH_PLY && !(nodes && thread->nodes >= nodes)) {
#if defined(_WIN32) || defined(_WIN64)
    if (_setjmp(thread->exit, NULL))
      break;
#else
    if (setjmp(thread->exit))
      break;
#endif

    for (int i = 0; i < thread->numRootMoves; i++)
      thread->rootMoves[i].previousScore = thread->rootMoves[i].score;

    for (thread->multiPV = 0; thread->multiPV < mpv; thread->multiPV++) {
      // Currently not supporting mpv
      int alpha       = -CHECKMATE;
      int beta        = CHECKMATE;
      int delta       = CHECKMATE;
      int searchDepth = thread->depth;
      int score       = thread->rootMoves[thread->multiPV].previousScore;

      // One at depth 5 or later, start search at a reduced window
      if (thread->depth >= 5) {
        alpha = Max(score - WINDOW, -CHECKMATE);
        beta  = Min(score + WINDOW, CHECKMATE);
        delta = WINDOW;
      }

      while (1) {
        // search!
        score = Negamax(alpha, beta, searchDepth, 0, thread, &nullPv, ss);

        SortRootMoves(thread, thread->multiPV);

        if (score <= alpha) {
          beta  = (alpha + beta) / 2;
          alpha = Max(alpha - delta, -CHECKMATE);
        } else if (score >= beta) {
          beta = Min(beta + delta, CHECKMATE);
        } else {
          break;
        }

        // delta x 1.25
        delta += delta / 4;
      }

      SortRootMoves(thread, 0);
    }
  }
}
<|MERGE_RESOLUTION|>--- conflicted
+++ resolved
@@ -1,1077 +1,1070 @@
-// Berserk is a UCI compliant chess engine written in C
-// Copyright (C) 2023 Jay Honnold
-
-// This program is free software: you can redistribute it and/or modify
-// it under the terms of the GNU General Public License as published by
-// the Free Software Foundation, either version 3 of the License, or
-// (at your option) any later version.
-
-// This program is distributed in the hope that it will be useful,
-// but WITHOUT ANY WARRANTY; without even the implied warranty of
-// MERCHANTABILITY or FITNESS FOR A PARTICULAR PURPOSE.  See the
-// GNU General Public License for more details.
-
-// You should have received a copy of the GNU General Public License
-// along with this program.  If not, see <https://www.gnu.org/licenses/>.
-
-#include "search.h"
-
-#include <inttypes.h>
-#include <math.h>
-#include <pthread.h>
-#include <stddef.h>
-#include <stdio.h>
-#include <stdlib.h>
-#include <string.h>
-
-#include "board.h"
-#include "endgame.h"
-#include "eval.h"
-#include "history.h"
-#include "move.h"
-#include "movegen.h"
-#include "movepick.h"
-#include "nn/accumulator.h"
-#include "pyrrhic/tbprobe.h"
-#include "see.h"
-#include "tb.h"
-#include "thread.h"
-#include "transposition.h"
-#include "types.h"
-#include "uci.h"
-#include "util.h"
-#include "zobrist.h"
-
-// arrays to store these pruning cutoffs at specific depths
-int LMR[MAX_SEARCH_PLY][64];
-int LMP[2][MAX_SEARCH_PLY];
-int STATIC_PRUNE[2][MAX_SEARCH_PLY];
-
-void InitPruningAndReductionTables() {
-  for (int depth = 1; depth < MAX_SEARCH_PLY; depth++)
-    for (int moves = 1; moves < 64; moves++)
-      LMR[depth][moves] = log(depth) * log(moves) / 2.25 + 0.25;
-
-  LMR[0][0] = LMR[0][1] = LMR[1][0] = 0;
-
-  for (int depth = 0; depth < MAX_SEARCH_PLY; depth++) {
-    // LMP has both a improving (more strict) and non-improving evalution
-    // parameter for lmp. If the evaluation is getting better we want to check
-    // more
-    LMP[0][depth] = (3 + depth * depth) / 2;
-    LMP[1][depth] = 3 + depth * depth;
-
-    STATIC_PRUNE[0][depth] = -SEE_PRUNE_CUTOFF * depth * depth; // quiet move cutoff
-    STATIC_PRUNE[1][depth] = -SEE_PRUNE_CAPTURE_CUTOFF * depth; // capture cutoff
-  }
-}
-
-<<<<<<< HEAD
-=======
-INLINE int CheckLimits(ThreadData* thread) {
-  if (--thread->calls > 0)
-    return 0;
-  thread->calls = Limits.hitrate;
-
-  if (Threads.ponder)
-    return 0;
-
-  long elapsed = GetTimeMS() - Limits.start;
-  return (Limits.timeset && elapsed >= Limits.max) || //
-         (Limits.nodes && NodesSearched() >= Limits.nodes);
-}
-
-INLINE int AdjustEvalOnFMR(Board* board, int eval) {
-  return (200 - board->fmr) * eval / 200;
-}
-
->>>>>>> bd498d3e
-void StartSearch(Board* board, uint8_t ponder) {
-  if (Threads.searching)
-    ThreadWaitUntilSleep(Threads.threads[0]);
-
-  Threads.stopOnPonderHit = 0;
-  Threads.stop            = 0;
-  Threads.ponder          = ponder;
-
-  // Setup Threads
-  SetupMainThread(board);
-  SetupOtherThreads(board);
-
-  Threads.searching = 1;
-  ThreadWake(Threads.threads[0], THREAD_SEARCH);
-}
-
-void MainSearch() {
-  ThreadData* mainThread = Threads.threads[0];
-  Board* board           = &mainThread->board;
-
-  TTUpdate();
-
-  for (int i = 1; i < Threads.count; i++)
-    ThreadWake(Threads.threads[i], THREAD_SEARCH);
-  Search(mainThread);
-
-  pthread_mutex_lock(&Threads.lock);
-  if (!Threads.stop && (Threads.ponder || Limits.infinite)) {
-    Threads.sleeping = 1;
-    pthread_mutex_unlock(&Threads.lock);
-    ThreadWait(mainThread, &Threads.stop);
-  } else {
-    pthread_mutex_unlock(&Threads.lock);
-  }
-
-  Threads.stop = 1;
-
-  for (int i = 1; i < Threads.count; i++)
-    ThreadWaitUntilSleep(Threads.threads[i]);
-
-  ThreadData* bestThread = mainThread;
-  for (int i = 1; i < Threads.count; i++) {
-    ThreadData* curr = Threads.threads[i];
-
-    int s = curr->rootMoves[0].score - bestThread->rootMoves[0].score;
-    int d = curr->depth - bestThread->depth;
-
-    if (s > 0 && (d >= 0 || curr->rootMoves[0].score >= MATE_BOUND))
-      bestThread = curr;
-  }
-
-  if (bestThread != mainThread)
-    PrintUCI(bestThread, -CHECKMATE, CHECKMATE, board);
-
-  Move bestMove   = bestThread->rootMoves[0].move;
-  Move ponderMove = NULL_MOVE;
-  if (bestThread->rootMoves[0].pv.count > 1)
-    ponderMove = bestThread->rootMoves[0].pv.moves[1];
-
-  mainThread->previousScore = bestThread->rootMoves[0].score;
-
-  printf("bestmove %s", MoveToStr(bestMove, board));
-  if (ponderMove)
-    printf(" ponder %s", MoveToStr(ponderMove, board));
-  printf("\n");
-}
-
-void Search(ThreadData* thread) {
-  Board* board   = &thread->board;
-  int mainThread = !thread->idx;
-
-  thread->depth       = 0;
-  board->accumulators = thread->accumulators; // exit jumps can cause this pointer to not be reset
-  ResetAccumulator(board->accumulators, board, WHITE);
-  ResetAccumulator(board->accumulators, board, BLACK);
-  SetContempt(thread->contempt, board->stm);
-
-  PV nullPv;
-  int scores[MAX_SEARCH_PLY];
-  int searchStability   = 0;
-  Move previousBestMove = NULL_MOVE;
-
-  SearchStack searchStack[MAX_SEARCH_PLY + 4];
-  SearchStack* ss = searchStack + 4;
-  memset(searchStack, 0, 5 * sizeof(SearchStack));
-  for (size_t i = 0; i < MAX_SEARCH_PLY; i++)
-    (ss + i)->ply = i;
-  for (size_t i = 1; i <= 4; i++)
-    (ss - i)->ch = &thread->ch[0][WHITE_PAWN][A1];
-
-  while (++thread->depth < MAX_SEARCH_PLY) {
-#if defined(_WIN32) || defined(_WIN64)
-    if (_setjmp(thread->exit, NULL)) {
-#else
-    if (setjmp(thread->exit)) {
-#endif
-      thread->depth--; // hot exit means we didn't finish this depth.
-      break;
-    }
-
-    if (Limits.depth && mainThread && thread->depth > Limits.depth)
-      break;
-
-    for (int i = 0; i < thread->numRootMoves; i++)
-      thread->rootMoves[i].previousScore = thread->rootMoves[i].score;
-
-    for (thread->multiPV = 0; thread->multiPV < Limits.multiPV; thread->multiPV++) {
-      int alpha       = -CHECKMATE;
-      int beta        = CHECKMATE;
-      int delta       = CHECKMATE;
-      int searchDepth = thread->depth;
-      int score       = thread->rootMoves[thread->multiPV].previousScore;
-
-      thread->seldepth = 0;
-
-      // One at depth 5 or later, start search at a reduced window
-      if (thread->depth >= 5) {
-        alpha = Max(score - WINDOW, -CHECKMATE);
-        beta  = Min(score + WINDOW, CHECKMATE);
-        delta = WINDOW;
-      }
-
-      while (1) {
-        // search!
-        score = Negamax(alpha, beta, Max(1, searchDepth), 0, thread, &nullPv, ss);
-
-        SortRootMoves(thread, thread->multiPV);
-
-        if (mainThread && (score <= alpha || score >= beta) && Limits.multiPV == 1 &&
-            GetTimeMS() - Limits.start >= 2500)
-          PrintUCI(thread, alpha, beta, board);
-
-        if (score <= alpha) {
-          // adjust beta downward when failing low
-          beta  = (alpha + beta) / 2;
-          alpha = Max(alpha - delta, -CHECKMATE);
-
-          searchDepth = thread->depth;
-          if (mainThread)
-            Threads.stopOnPonderHit = 0;
-        } else if (score >= beta) {
-          beta = Min(beta + delta, CHECKMATE);
-
-          if (abs(score) < TB_WIN_BOUND)
-            searchDepth--;
-        } else
-          break;
-
-        // delta x 1.25
-        delta += delta / 4;
-      }
-
-      SortRootMoves(thread, 0);
-
-      // Print if final multipv or time elapsed
-      if (mainThread && (thread->multiPV + 1 == Limits.multiPV || GetTimeMS() - Limits.start >= 2500))
-        PrintUCI(thread, -CHECKMATE, CHECKMATE, board);
-    }
-
-    if (!mainThread)
-      continue;
-
-    Move bestMove = thread->rootMoves[0].move;
-    int bestScore = thread->rootMoves[0].score;
-
-    // Found mate?
-    if (Limits.mate && CHECKMATE - abs(bestScore) <= 2 * abs(Limits.mate))
-      break;
-
-    // Time Management stuff
-    long elapsed = GetTimeMS() - Limits.start;
-
-    // Maximum time exceeded, hard exit
-    if (Limits.timeset && elapsed >= Limits.max) {
-      break;
-    }
-    // Soft TM checks
-    else if (Limits.timeset && thread->depth >= 5 && !Threads.stopOnPonderHit) {
-      int sameBestMove       = bestMove == previousBestMove;                    // same move?
-      searchStability        = sameBestMove ? Min(10, searchStability + 1) : 0; // increase how stable our best move is
-      double stabilityFactor = 1.25 - 0.05 * searchStability;
-
-      Score searchScoreDiff = scores[thread->depth - 3] - bestScore;
-      Score prevScoreDiff   = thread->previousScore - bestScore;
-
-      // if we don't know the previous score, work only on the searchscore
-      if (thread->previousScore == UNKNOWN)
-        searchScoreDiff *= 2, prevScoreDiff = 0;
-
-      double scoreChangeFactor = 0.1 +                                              //
-                                 0.0275 * searchScoreDiff * (searchScoreDiff > 0) + //
-                                 0.0275 * prevScoreDiff * (prevScoreDiff > 0);
-      scoreChangeFactor = Max(0.5, Min(1.5, scoreChangeFactor));
-
-      uint64_t bestMoveNodes = thread->rootMoves[0].nodes;
-      double pctNodesNotBest = 1.0 - (double) bestMoveNodes / thread->nodes;
-      double nodeCountFactor = Max(0.5, pctNodesNotBest * 2 + 0.4);
-      if (bestScore >= TB_WIN_BOUND)
-        nodeCountFactor = 0.5;
-
-      if (elapsed > Limits.alloc * stabilityFactor * scoreChangeFactor * nodeCountFactor) {
-        if (Threads.ponder)
-          Threads.stopOnPonderHit = 1;
-        else
-          break;
-      }
-    }
-
-    previousBestMove      = bestMove;
-    scores[thread->depth] = bestScore;
-  }
-}
-
-int Negamax(int alpha, int beta, int depth, int cutnode, ThreadData* thread, PV* pv, SearchStack* ss) {
-  Board* board = &thread->board;
-
-  PV childPv;
-  pv->count = 0;
-
-  int isPV      = beta - alpha != 1; // pv node when doing a full window
-  int isRoot    = !ss->ply;          //
-  int score     = -CHECKMATE;        // initially assume the worst case
-  int bestScore = -CHECKMATE;        //
-  int maxScore  = CHECKMATE;         // best possible
-  int origAlpha = alpha;             // remember first alpha for tt storage
-  int ttHit     = 0;
-  int ttScore   = UNKNOWN;
-  int ttPv      = 0;
-  int inCheck   = !!board->checkers;
-  int improving = 0;
-  int eval      = ss->staticEval;
-
-  Move bestMove = NULL_MOVE;
-  Move hashMove = NULL_MOVE;
-  Move move     = NULL_MOVE;
-  MovePicker mp;
-
-  if (!isRoot && board->fmr >= 3 && alpha < 0 && HasCycle(board, ss->ply)) {
-    alpha = 2 - (thread->nodes & 0x3);
-    if (alpha >= beta)
-      return alpha;
-  }
-
-  // drop into noisy moves only
-  if (depth <= 0)
-    return Quiesce(alpha, beta, thread, ss);
-
-  if (thread->maxNodes && thread->nodes >= thread->maxNodes)
-    longjmp(thread->exit, 1);
-
-  thread->nodes++;
-  if (isPV && thread->seldepth < ss->ply + 1)
-    thread->seldepth = ss->ply + 1;
-
-  if (!isRoot) {
-    // draw
-    if (IsDraw(board, ss->ply))
-      return 2 - (thread->nodes & 0x3);
-
-    // Prevent overflows
-    if (ss->ply >= MAX_SEARCH_PLY - 1)
-      return inCheck ? 0 : Evaluate(board, thread);
-
-    // Mate distance pruning
-    alpha = Max(alpha, -CHECKMATE + ss->ply);
-    beta  = Min(beta, CHECKMATE - ss->ply - 1);
-    if (alpha >= beta)
-      return alpha;
-  }
-
-  // check the transposition table for previous info
-  // we ignore the tt on singular extension searches
-  TTEntry* tt = ss->skip ? NULL : TTProbe(board->zobrist, &ttHit);
-  ttScore     = ttHit ? TTScore(tt, ss->ply) : UNKNOWN;
-  ttPv        = isPV || (ttHit && TTPV(tt));
-  hashMove    = isRoot ? thread->rootMoves[thread->multiPV].move : ttHit ? tt->move : NULL_MOVE;
-
-  // if the TT has a value that fits our position and has been searched to an
-  // equal or greater depth, then we accept this score and prune
-  if (!isPV && ttScore != UNKNOWN && TTDepth(tt) >= depth &&
-      (TTBound(tt) & (ttScore >= beta ? BOUND_LOWER : BOUND_UPPER)))
-    return ttScore;
-
-  // tablebase - we do not do this at root
-  if (!isRoot && !ss->skip) {
-    unsigned tbResult = TBProbe(board);
-
-    if (tbResult != TB_RESULT_FAILED) {
-      thread->tbhits++;
-
-      int bound;
-      switch (tbResult) {
-        case TB_WIN:
-          score = TB_WIN_SCORE - ss->ply;
-          bound = BOUND_LOWER;
-          break;
-        case TB_LOSS:
-          score = -TB_WIN_SCORE + ss->ply;
-          bound = BOUND_UPPER;
-          break;
-        default:
-          score = 0;
-          bound = BOUND_EXACT;
-          break;
-      }
-
-      // if the tablebase gives us what we want, then we accept it's score and
-      // return
-      if ((bound == BOUND_EXACT) || (bound == BOUND_LOWER ? score >= beta : score <= alpha)) {
-        TTPut(tt, board->zobrist, depth, score, bound, 0, ss->ply, 0, ttPv);
-        return score;
-      }
-
-      // for pv node searches we adjust our a/b search accordingly
-      if (isPV) {
-        if (bound == BOUND_LOWER) {
-          bestScore = score;
-          alpha     = Max(alpha, score);
-        } else
-          maxScore = score;
-      }
-    }
-  }
-
-  if (inCheck) {
-    eval = ss->staticEval = UNKNOWN;
-  } else {
-    if (ttHit) {
-      eval = ss->staticEval = tt->eval;
-      if (ss->staticEval == UNKNOWN)
-        eval = ss->staticEval = Evaluate(board, thread);
-
-      // correct eval on fmr
-      eval = AdjustEvalOnFMR(board, eval);
-
-      if (ttScore != UNKNOWN && (TTBound(tt) & (ttScore > eval ? BOUND_LOWER : BOUND_UPPER)))
-        eval = ttScore;
-    } else if (!ss->skip) {
-      eval = ss->staticEval = Evaluate(board, thread);
-
-      // correct eval on fmr
-      eval = AdjustEvalOnFMR(board, eval);
-
-      TTPut(tt, board->zobrist, -1, UNKNOWN, BOUND_UNKNOWN, NULL_MOVE, ss->ply, ss->staticEval, ttPv);
-    }
-
-    // Improving
-    if (ss->ply >= 2) {
-      if (ss->ply >= 4 && (ss - 2)->staticEval == UNKNOWN) {
-        improving = ss->staticEval > (ss - 4)->staticEval || (ss - 4)->staticEval == UNKNOWN;
-      } else {
-        improving = ss->staticEval > (ss - 2)->staticEval || (ss - 2)->staticEval == UNKNOWN;
-      }
-    }
-  }
-
-  // reset moves to moves related to 1 additional ply
-  (ss + 1)->skip       = NULL_MOVE;
-  (ss + 1)->killers[0] = NULL_MOVE;
-  (ss + 1)->killers[1] = NULL_MOVE;
-  ss->de               = (ss - 1)->de;
-
-  // Build threats for use search
-  Threat oppThreat;
-  Threats(&oppThreat, board, board->xstm);
-
-  // IIR by Ed Schroder
-  // http://talkchess.com/forum3/viewtopic.php?f=7&t=74769&sid=64085e3396554f0fba414404445b3120
-  if (!(ss->skip || inCheck)) {
-    if ((isPV || cutnode) && depth >= 4 && !hashMove)
-      depth--;
-  }
-
-  if (!isPV && !inCheck) {
-    // Reverse Futility Pruning
-    // i.e. the static eval is so far above beta we prune
-    if (depth <= 9 && !ss->skip && eval - 75 * depth + 100 * (improving && !oppThreat.pcs) >= beta && eval >= beta &&
-        eval < WINNING_ENDGAME)
-      return eval;
-
-    // Razoring
-    if (depth <= 5 && eval + 200 * depth <= alpha) {
-      score = Quiesce(alpha, beta, thread, ss);
-      if (score <= alpha)
-        return score;
-    }
-
-    // Null move pruning
-    // i.e. Our position is so good we can give our opponnent a free move and
-    // they still can't catch up (this is usually countered by captures or mate
-    // threats)
-    if (depth >= 3 && (ss - 1)->move != NULL_MOVE && !ss->skip && eval >= beta &&
-        // weiss conditional
-        HasNonPawn(board) > (depth > 12)) {
-      int R = 4 + depth / 6 + Min((eval - beta) / 256, 3) + !oppThreat.pcs;
-      R     = Min(depth, R); // don't go too low
-
-      TTPrefetch(KeyAfter(board, NULL_MOVE));
-      ss->move = NULL_MOVE;
-      ss->ch   = &thread->ch[0][WHITE_PAWN][A1];
-      MakeNullMove(board);
-
-      score = -Negamax(-beta, -beta + 1, depth - R, !cutnode, thread, &childPv, ss + 1);
-
-      UndoNullMove(board);
-
-      if (score >= beta)
-        return score < TB_WIN_BOUND ? score : beta;
-    }
-
-    // Prob cut
-    // If a relatively deep search from our TT doesn't say this node is
-    // less than beta + margin, then we run a shallow search to look
-    Threat ownThreat;
-    Threats(&ownThreat, board, board->stm);
-    int probBeta = beta + 110 - 30 * improving;
-    if (depth > 4 && abs(beta) < TB_WIN_BOUND && ownThreat.pcs &&
-        !(tt && TTDepth(tt) >= depth - 3 && ttScore < probBeta)) {
-      InitPCMovePicker(&mp, thread);
-      while ((move = NextMove(&mp, board, 1))) {
-        if (ss->skip == move)
-          continue;
-        if (!IsLegal(move, board))
-          continue;
-
-        TTPrefetch(KeyAfter(board, move));
-        ss->move = move;
-        ss->ch   = &thread->ch[IsCap(move)][Moving(move)][To(move)];
-        MakeMove(move, board);
-
-        // qsearch to quickly check
-        score = -Quiesce(-probBeta, -probBeta + 1, thread, ss + 1);
-
-        // if it's still above our cutoff, revalidate
-        if (score >= probBeta)
-          score = -Negamax(-probBeta, -probBeta + 1, depth - 4, !cutnode, thread, pv, ss + 1);
-
-        UndoMove(move, board);
-
-        if (score >= probBeta)
-          return score;
-      }
-    }
-  }
-
-  int numQuiets = 0, numCaptures = 0;
-  Move quiets[64], captures[32];
-
-  int legalMoves = 0, playedMoves = 0, skipQuiets = 0;
-  InitNormalMovePicker(&mp, hashMove, thread, ss, oppThreat.sqs);
-
-  while ((move = NextMove(&mp, board, skipQuiets))) {
-    if (ss->skip == move)
-      continue;
-    if (isRoot && MoveSearchedByMultiPV(thread, move))
-      continue;
-    if (isRoot && !MoveSearchable(thread, move))
-      continue;
-    if (!isRoot && !IsLegal(move, board))
-      continue;
-
-    uint64_t startingNodeCount = thread->nodes;
-
-    legalMoves++;
-
-    int extension       = 0;
-    int killerOrCounter = move == mp.killer1 || move == mp.killer2 || move == mp.counter;
-    int history         = !IsCap(move) ? GetQuietHistory(ss, thread, move, board->stm, oppThreat.sqs) :
-                                         GetCaptureHistory(thread, board, move);
-
-<<<<<<< HEAD
-    if (bestScore > -WINNING_ENDGAME && !isPV) {
-=======
-    if (bestScore > -TB_WIN_BOUND) {
->>>>>>> bd498d3e
-      if (!isRoot && legalMoves >= LMP[improving][depth])
-        skipQuiets = 1;
-
-      if (!IsCap(move) && PieceType(Promo(move)) != QUEEN) {
-        int lmrDepth = Max(1, depth - LMR[Min(depth, 63)][Min(legalMoves, 63)]);
-
-        if (!killerOrCounter && lmrDepth < 6 && history < -4096 * (depth - 1)) {
-          skipQuiets = 1;
-          continue;
-        }
-
-        if (lmrDepth < 9 && eval + 100 + 50 * lmrDepth + history / 128 <= alpha)
-          skipQuiets = 1;
-
-        if (!SEE(board, move, STATIC_PRUNE[0][lmrDepth]))
-          continue;
-      } else {
-        if (!SEE(board, move, STATIC_PRUNE[1][depth]))
-          continue;
-      }
-    }
-
-    playedMoves++;
-
-    // if (isRoot && !thread->idx && GetTimeMS() - Limits.start > 2500)
-    //   printf("info depth %d currmove %s currmovenumber %d\n",
-    //          thread->depth,
-    //          MoveToStr(move, board),
-    //          playedMoves + thread->multiPV);
-
-    if (!IsCap(move) && numQuiets < 64)
-      quiets[numQuiets++] = move;
-    else if (IsCap(move) && numCaptures < 32)
-      captures[numCaptures++] = move;
-
-    // singular extension
-    // if one move is better than all the rest, then we consider this singular
-    // and look at it more (extend). Singular is determined by checking all
-    // other moves at a shallow depth on a nullwindow that is somewhere below
-    // the tt evaluation implemented using "skip move" recursion like in SF
-    // (allows for reductions when doing singular search)
-    if (!isRoot && ss->ply < thread->depth * 2) {
-      // ttHit is implied for move == hashMove to ever be true
-      if (depth >= 7 && move == hashMove && TTDepth(tt) >= depth - 3 && (TTBound(tt) & BOUND_LOWER) &&
-          abs(ttScore) < WINNING_ENDGAME) {
-        int sBeta  = Max(ttScore - depth, -CHECKMATE);
-        int sDepth = (depth - 1) / 2;
-
-        ss->skip = move;
-        score    = Negamax(sBeta - 1, sBeta, sDepth, cutnode, thread, pv, ss);
-        ss->skip = NULL_MOVE;
-
-        // no score failed above sBeta, so this is singular
-        if (score < sBeta) {
-          if (!isPV && score < sBeta - 20 && ss->de <= 6) {
-            extension = 2;
-            ss->de    = (ss - 1)->de + 1;
-          } else {
-            extension = 1;
-          }
-        } else if (sBeta >= beta)
-          return sBeta;
-        else if (ttScore >= beta)
-          extension = -1;
-        else if (ttScore <= alpha)
-          extension = -1;
-      }
-
-      // re-capture extension - looks for a follow up capture on the same square
-      // as the previous capture
-      else if (isPV && IsRecapture(ss, move))
-        extension = 1;
-    }
-
-    TTPrefetch(KeyAfter(board, move));
-    ss->move = move;
-    ss->ch   = &thread->ch[IsCap(move)][Moving(move)][To(move)];
-    MakeMove(move, board);
-
-    // apply extensions
-    int newDepth = depth + extension;
-
-    int doFullSearch = 0;
-
-    // Late move reductions
-    if (depth > 2 && legalMoves > 1 && !(ttPv && IsCap(move))) {
-      int R = LMR[Min(depth, 63)][Min(legalMoves, 63)];
-
-      // increase reduction on non-pv
-      if (!ttPv)
-        R++;
-
-      // increase reduction if our eval is declining
-      if (!improving)
-        R++;
-
-      // reduce these special quiets less
-      if (killerOrCounter)
-        R -= 2;
-
-      // less likely a non-capture is best
-      if (IsCap(hashMove))
-        R++;
-
-      // move GAVE check
-      if (board->checkers)
-        R--;
-
-      // Reduce more on expected cut nodes
-      // idea from komodo/sf, explained by Don Daily here
-      // https://talkchess.com/forum3/viewtopic.php?f=7&t=47577&start=10#p519741
-      // and https://www.chessprogramming.org/Node_Types
-      if (cutnode)
-        R += 1 + !IsCap(move);
-
-      // adjust reduction based on historical score
-      R -= history / 8192;
-
-      // prevent dropping into QS, extending, or reducing all extensions
-      R = Min(depth - 1, Max(R, 1));
-
-      score = -Negamax(-alpha - 1, -alpha, newDepth - R, 1, thread, &childPv, ss + 1);
-
-      doFullSearch = score > alpha && R > 1;
-    } else {
-      doFullSearch = !isPV || playedMoves > 1;
-    }
-
-    if (doFullSearch)
-      score = -Negamax(-alpha - 1, -alpha, newDepth - 1, !cutnode, thread, &childPv, ss + 1);
-
-    if (isPV && (playedMoves == 1 || (score > alpha && (isRoot || score < beta))))
-      score = -Negamax(-beta, -alpha, newDepth - 1, 0, thread, &childPv, ss + 1);
-
-    UndoMove(move, board);
-
-    if (isRoot) {
-      RootMove* rm = thread->rootMoves;
-      for (int i = 1; i < thread->numRootMoves; i++)
-        if (thread->rootMoves[i].move == move) {
-          rm = &thread->rootMoves[i];
-          break;
-        }
-
-      rm->nodes += thread->nodes - startingNodeCount;
-
-      if (playedMoves == 1 || score > alpha) {
-        rm->score    = score;
-        rm->seldepth = thread->seldepth;
-
-        rm->pv.count    = childPv.count + 1;
-        rm->pv.moves[0] = move;
-        memcpy(rm->pv.moves + 1, childPv.moves, childPv.count * sizeof(Move));
-      } else {
-        rm->score = -CHECKMATE;
-      }
-    }
-
-    if (score > bestScore) {
-      bestScore = score;
-
-      if (isPV && !isRoot && score > alpha) {
-        pv->count    = childPv.count + 1;
-        pv->moves[0] = move;
-        memcpy(pv->moves + 1, childPv.moves, childPv.count * sizeof(Move));
-      }
-
-      if (score > alpha) {
-        bestMove = move;
-        alpha    = score;
-      }
-
-      // we're failing high
-      if (alpha >= beta) {
-        UpdateHistories(board,
-                        ss,
-                        thread,
-                        move,
-                        depth + (bestScore > beta + 100),
-                        board->stm,
-                        quiets,
-                        numQuiets,
-                        captures,
-                        numCaptures,
-                        oppThreat.sqs);
-        break;
-      }
-    }
-  }
-
-  // Checkmate detection using movecount
-  if (!legalMoves)
-    return ss->skip ? alpha : inCheck ? -CHECKMATE + ss->ply : 0;
-
-  // don't let our score inflate too high (tb)
-  bestScore = Min(bestScore, maxScore);
-
-  // prevent saving when in singular search
-  if (!ss->skip && !(isRoot && thread->multiPV > 0)) {
-    int bound = bestScore >= beta ? BOUND_LOWER : bestScore <= origAlpha ? BOUND_UPPER : BOUND_EXACT;
-    TTPut(tt, board->zobrist, depth, bestScore, bound, bestMove, ss->ply, ss->staticEval, ttPv);
-  }
-
-  return bestScore;
-}
-
-int Quiesce(int alpha, int beta, ThreadData* thread, SearchStack* ss) {
-  Board* board = &thread->board;
-
-  int score     = -CHECKMATE;
-  int bestScore = -CHECKMATE + ss->ply;
-  int isPV      = beta - alpha != 1;
-  int ttHit     = 0;
-  int ttPv      = 0;
-  int inCheck   = !!board->checkers;
-  int ttScore   = UNKNOWN;
-  int eval      = ss->staticEval;
-
-  Move bestMove = NULL_MOVE;
-  Move move     = NULL_MOVE;
-  MovePicker mp;
-
-  if (thread->maxNodes && thread->nodes >= thread->maxNodes)
-    // hot exit
-    longjmp(thread->exit, 1);
-
-  thread->nodes++;
-
-  // draw check
-  if (IsDraw(board, ss->ply))
-    return 0;
-
-  // prevent overflows
-  if (ss->ply >= MAX_SEARCH_PLY - 1)
-    return inCheck ? 0 : Evaluate(board, thread);
-
-  // check the transposition table for previous info
-  TTEntry* tt = TTProbe(board->zobrist, &ttHit);
-  ttScore     = ttHit ? TTScore(tt, ss->ply) : UNKNOWN;
-  ttPv        = isPV || (ttHit && TTPV(tt));
-
-  // TT score pruning, ttHit implied with adjusted score
-  if (!isPV && ttScore != UNKNOWN && (TTBound(tt) & (ttScore >= beta ? BOUND_LOWER : BOUND_UPPER)))
-    return ttScore;
-
-  if (inCheck) {
-    eval = ss->staticEval = UNKNOWN;
-  } else {
-    if (ttHit) {
-      eval = ss->staticEval = tt->eval;
-      if (ss->staticEval == UNKNOWN)
-        eval = ss->staticEval = Evaluate(board, thread);
-
-      // correct eval on fmr
-      eval = AdjustEvalOnFMR(board, eval);
-
-      if (ttScore != UNKNOWN && (TTBound(tt) & (ttScore > eval ? BOUND_LOWER : BOUND_UPPER)))
-        eval = ttScore;
-    } else {
-      eval = ss->staticEval = Evaluate(board, thread);
-      // correct eval on fmr
-      eval = AdjustEvalOnFMR(board, eval);
-
-      TTPut(tt, board->zobrist, -1, UNKNOWN, BOUND_UNKNOWN, NULL_MOVE, ss->ply, ss->staticEval, ttPv);
-    }
-
-    // stand pat
-    if (eval >= beta)
-      return eval;
-
-    if (eval > alpha)
-      alpha = eval;
-
-    bestScore = eval;
-  }
-
-  if (!inCheck)
-    InitQSMovePicker(&mp, thread);
-  else {
-    Threat oppThreats;
-    Threats(&oppThreats, board, board->xstm);
-
-    InitQSEvasionsPicker(&mp, ttHit ? tt->move : NULL_MOVE, thread, ss, oppThreats.sqs);
-  }
-
-  int legalMoves = 0;
-
-  while ((move = NextMove(&mp, board, 1))) {
-    if (!IsLegal(move, board))
-      continue;
-
-    legalMoves++;
-
-    // if we're in check, final condition in SEE always 0
-    if (bestScore > -TB_WIN_BOUND && !SEE(board, move, eval <= alpha - DELTA_CUTOFF))
-      continue;
-
-    TTPrefetch(KeyAfter(board, move));
-    ss->move = move;
-    ss->ch   = &thread->ch[IsCap(move)][Moving(move)][To(move)];
-    MakeMove(move, board);
-
-    score = -Quiesce(-beta, -alpha, thread, ss + 1);
-
-    UndoMove(move, board);
-
-    if (score > bestScore) {
-      bestScore = score;
-
-      if (score > alpha) {
-        bestMove = move;
-        alpha    = score;
-      }
-
-      // failed high
-      if (alpha >= beta)
-        break;
-    }
-  }
-
-  if (!legalMoves && inCheck)
-    return -CHECKMATE + ss->ply;
-
-  int bound = bestScore >= beta ? BOUND_LOWER : BOUND_UPPER;
-  TTPut(tt, board->zobrist, 0, bestScore, bound, bestMove, ss->ply, ss->staticEval, ttPv);
-
-  return bestScore;
-}
-
-void PrintUCI(ThreadData* thread, int alpha, int beta, Board* board) {
-  int depth       = thread->depth;
-  uint64_t nodes  = NodesSearched();
-  uint64_t tbhits = TBHits();
-  uint64_t time   = Max(1, GetTimeMS() - Limits.start);
-  uint64_t nps    = 1000 * nodes / time;
-  int hashfull    = TTFull();
-
-  for (int i = 0; i < Limits.multiPV; i++) {
-    int updated = (thread->rootMoves[i].score != -CHECKMATE);
-    if (depth == 1 && i > 0 && !updated)
-      break;
-
-    int realDepth = updated ? depth : Max(1, depth - 1);
-    int bounded   = updated ? Max(alpha, Min(beta, thread->rootMoves[i].score)) : thread->rootMoves[i].previousScore;
-    int printable = bounded > MATE_BOUND           ? (CHECKMATE - bounded + 1) / 2 :
-                    bounded < -MATE_BOUND          ? -(CHECKMATE + bounded) / 2 :
-                    abs(bounded) > WINNING_ENDGAME ? bounded : // don't normalize our fake tb scores or real tb scores
-                                                     Normalize(bounded); // convert to 50% WR at 100cp
-    char* type  = abs(bounded) > MATE_BOUND ? "mate" : "cp";
-    char* bound = " ";
-    if (updated)
-      bound = bounded >= beta ? " lowerbound " : bounded <= alpha ? " upperbound " : " ";
-
-    printf("info depth %d seldepth %d multipv %d score %s %d%s",
-           realDepth,
-           thread->rootMoves[i].seldepth,
-           i + 1,
-           type,
-           printable,
-           bound);
-
-    if (SHOW_WDL) {
-      int ply  = Max(0, 2 * (board->moveNo - 1)) + board->stm;
-      int wdlW = WRModel(bounded, ply);
-      int wdlL = WRModel(-bounded, ply);
-      int wdlD = 1000 - wdlW - wdlL;
-
-      printf("wdl %d %d %d ", wdlW, wdlD, wdlL);
-    }
-
-    printf("nodes %" PRId64 " nps %" PRId64 " hashfull %d tbhits %" PRId64 " time %" PRId64 " pv ",
-           nodes,
-           nps,
-           hashfull,
-           tbhits,
-           time);
-
-    PV* pv = &thread->rootMoves[i].pv;
-    if (pv->count)
-      PrintPV(pv, board);
-    else
-      printf("%s\n", MoveToStr(pv->moves[0], board));
-  }
-}
-
-void PrintPV(PV* pv, Board* board) {
-  for (int i = 0; i < pv->count; i++)
-    printf("%s ", MoveToStr(pv->moves[i], board));
-  printf("\n");
-}
-
-void SortRootMoves(ThreadData* thread, int offset) {
-  for (int i = offset; i < thread->numRootMoves; i++) {
-    int best = i;
-
-    for (int j = i + 1; j < thread->numRootMoves; j++)
-      if (thread->rootMoves[j].score > thread->rootMoves[best].score)
-        best = j;
-
-    if (best != i) {
-      RootMove temp           = thread->rootMoves[best];
-      thread->rootMoves[best] = thread->rootMoves[i];
-      thread->rootMoves[i]    = temp;
-    }
-  }
-}
-
-int MoveSearchedByMultiPV(ThreadData* thread, Move move) {
-  for (int i = 0; i < thread->multiPV; i++)
-    if (thread->rootMoves[i].move == move)
-      return 1;
-
-  return 0;
-}
-
-int MoveSearchable(ThreadData* thread, Move move) {
-  for (int i = 0; i < thread->numRootMoves; i++)
-    if (move == thread->rootMoves[i].move)
-      return 1;
-
-  return 0;
-}
-
-void SearchClearThread(ThreadData* thread) {
-  memset(&thread->counters, 0, sizeof(thread->counters));
-  memset(&thread->hh, 0, sizeof(thread->hh));
-  memset(&thread->ch, 0, sizeof(thread->ch));
-  memset(&thread->caph, 0, sizeof(thread->caph));
-
-  thread->board.accumulators = thread->accumulators;
-  thread->previousScore      = UNKNOWN;
-}
-
-void SearchClear() {
-  for (int i = 0; i < Threads.count; i++)
-    ThreadWake(Threads.threads[i], THREAD_SEARCH_CLEAR);
-  for (int i = 0; i < Threads.count; i++)
-    ThreadWaitUntilSleep(Threads.threads[i]);
-}
-
-void FixedSeach(ThreadData* thread, Board* uciBoard, uint64_t nodes, int mpv) {
-  SetupFenGenThread(thread, uciBoard);
-  Board* board = &thread->board;
-
-  mpv = Min(thread->numRootMoves, mpv);
-  nodes *= mpv;
-
-  SearchStack searchStack[MAX_SEARCH_PLY + 4];
-  SearchStack* ss = searchStack + 4;
-  memset(searchStack, 0, 5 * sizeof(SearchStack));
-  for (size_t i = 0; i < MAX_SEARCH_PLY; i++)
-    (ss + i)->ply = i;
-  for (size_t i = 1; i <= 4; i++)
-    (ss - i)->ch = &thread->ch[0][WHITE_PAWN][A1];
-
-  board->accumulators = thread->accumulators; // exit jumps can cause this pointer to not be reset
-  ResetAccumulator(board->accumulators, board, WHITE);
-  ResetAccumulator(board->accumulators, board, BLACK);
-
-  PV nullPv;
-
-  thread->depth    = 0;
-  thread->maxNodes = 10 * nodes;
-
-  while (++thread->depth <= MAX_SEARCH_PLY && !(nodes && thread->nodes >= nodes)) {
-#if defined(_WIN32) || defined(_WIN64)
-    if (_setjmp(thread->exit, NULL))
-      break;
-#else
-    if (setjmp(thread->exit))
-      break;
-#endif
-
-    for (int i = 0; i < thread->numRootMoves; i++)
-      thread->rootMoves[i].previousScore = thread->rootMoves[i].score;
-
-    for (thread->multiPV = 0; thread->multiPV < mpv; thread->multiPV++) {
-      // Currently not supporting mpv
-      int alpha       = -CHECKMATE;
-      int beta        = CHECKMATE;
-      int delta       = CHECKMATE;
-      int searchDepth = thread->depth;
-      int score       = thread->rootMoves[thread->multiPV].previousScore;
-
-      // One at depth 5 or later, start search at a reduced window
-      if (thread->depth >= 5) {
-        alpha = Max(score - WINDOW, -CHECKMATE);
-        beta  = Min(score + WINDOW, CHECKMATE);
-        delta = WINDOW;
-      }
-
-      while (1) {
-        // search!
-        score = Negamax(alpha, beta, searchDepth, 0, thread, &nullPv, ss);
-
-        SortRootMoves(thread, thread->multiPV);
-
-        if (score <= alpha) {
-          beta  = (alpha + beta) / 2;
-          alpha = Max(alpha - delta, -CHECKMATE);
-        } else if (score >= beta) {
-          beta = Min(beta + delta, CHECKMATE);
-        } else {
-          break;
-        }
-
-        // delta x 1.25
-        delta += delta / 4;
-      }
-
-      SortRootMoves(thread, 0);
-    }
-  }
-}
+// Berserk is a UCI compliant chess engine written in C
+// Copyright (C) 2023 Jay Honnold
+
+// This program is free software: you can redistribute it and/or modify
+// it under the terms of the GNU General Public License as published by
+// the Free Software Foundation, either version 3 of the License, or
+// (at your option) any later version.
+
+// This program is distributed in the hope that it will be useful,
+// but WITHOUT ANY WARRANTY; without even the implied warranty of
+// MERCHANTABILITY or FITNESS FOR A PARTICULAR PURPOSE.  See the
+// GNU General Public License for more details.
+
+// You should have received a copy of the GNU General Public License
+// along with this program.  If not, see <https://www.gnu.org/licenses/>.
+
+#include "search.h"
+
+#include <inttypes.h>
+#include <math.h>
+#include <pthread.h>
+#include <stddef.h>
+#include <stdio.h>
+#include <stdlib.h>
+#include <string.h>
+
+#include "board.h"
+#include "endgame.h"
+#include "eval.h"
+#include "history.h"
+#include "move.h"
+#include "movegen.h"
+#include "movepick.h"
+#include "nn/accumulator.h"
+#include "pyrrhic/tbprobe.h"
+#include "see.h"
+#include "tb.h"
+#include "thread.h"
+#include "transposition.h"
+#include "types.h"
+#include "uci.h"
+#include "util.h"
+#include "zobrist.h"
+
+// arrays to store these pruning cutoffs at specific depths
+int LMR[MAX_SEARCH_PLY][64];
+int LMP[2][MAX_SEARCH_PLY];
+int STATIC_PRUNE[2][MAX_SEARCH_PLY];
+
+void InitPruningAndReductionTables() {
+  for (int depth = 1; depth < MAX_SEARCH_PLY; depth++)
+    for (int moves = 1; moves < 64; moves++)
+      LMR[depth][moves] = log(depth) * log(moves) / 2.25 + 0.25;
+
+  LMR[0][0] = LMR[0][1] = LMR[1][0] = 0;
+
+  for (int depth = 0; depth < MAX_SEARCH_PLY; depth++) {
+    // LMP has both a improving (more strict) and non-improving evalution
+    // parameter for lmp. If the evaluation is getting better we want to check
+    // more
+    LMP[0][depth] = (3 + depth * depth) / 2;
+    LMP[1][depth] = 3 + depth * depth;
+
+    STATIC_PRUNE[0][depth] = -SEE_PRUNE_CUTOFF * depth * depth; // quiet move cutoff
+    STATIC_PRUNE[1][depth] = -SEE_PRUNE_CAPTURE_CUTOFF * depth; // capture cutoff
+  }
+}
+
+INLINE int CheckLimits(ThreadData* thread) {
+  if (--thread->calls > 0)
+    return 0;
+  thread->calls = Limits.hitrate;
+
+  if (Threads.ponder)
+    return 0;
+
+  long elapsed = GetTimeMS() - Limits.start;
+  return (Limits.timeset && elapsed >= Limits.max) || //
+         (Limits.nodes && NodesSearched() >= Limits.nodes);
+}
+
+INLINE int AdjustEvalOnFMR(Board* board, int eval) {
+  return (200 - board->fmr) * eval / 200;
+}
+
+void StartSearch(Board* board, uint8_t ponder) {
+  if (Threads.searching)
+    ThreadWaitUntilSleep(Threads.threads[0]);
+
+  Threads.stopOnPonderHit = 0;
+  Threads.stop            = 0;
+  Threads.ponder          = ponder;
+
+  // Setup Threads
+  SetupMainThread(board);
+  SetupOtherThreads(board);
+
+  Threads.searching = 1;
+  ThreadWake(Threads.threads[0], THREAD_SEARCH);
+}
+
+void MainSearch() {
+  ThreadData* mainThread = Threads.threads[0];
+  Board* board           = &mainThread->board;
+
+  TTUpdate();
+
+  for (int i = 1; i < Threads.count; i++)
+    ThreadWake(Threads.threads[i], THREAD_SEARCH);
+  Search(mainThread);
+
+  pthread_mutex_lock(&Threads.lock);
+  if (!Threads.stop && (Threads.ponder || Limits.infinite)) {
+    Threads.sleeping = 1;
+    pthread_mutex_unlock(&Threads.lock);
+    ThreadWait(mainThread, &Threads.stop);
+  } else {
+    pthread_mutex_unlock(&Threads.lock);
+  }
+
+  Threads.stop = 1;
+
+  for (int i = 1; i < Threads.count; i++)
+    ThreadWaitUntilSleep(Threads.threads[i]);
+
+  ThreadData* bestThread = mainThread;
+  for (int i = 1; i < Threads.count; i++) {
+    ThreadData* curr = Threads.threads[i];
+
+    int s = curr->rootMoves[0].score - bestThread->rootMoves[0].score;
+    int d = curr->depth - bestThread->depth;
+
+    if (s > 0 && (d >= 0 || curr->rootMoves[0].score >= MATE_BOUND))
+      bestThread = curr;
+  }
+
+  if (bestThread != mainThread)
+    PrintUCI(bestThread, -CHECKMATE, CHECKMATE, board);
+
+  Move bestMove   = bestThread->rootMoves[0].move;
+  Move ponderMove = NULL_MOVE;
+  if (bestThread->rootMoves[0].pv.count > 1)
+    ponderMove = bestThread->rootMoves[0].pv.moves[1];
+
+  mainThread->previousScore = bestThread->rootMoves[0].score;
+
+  printf("bestmove %s", MoveToStr(bestMove, board));
+  if (ponderMove)
+    printf(" ponder %s", MoveToStr(ponderMove, board));
+  printf("\n");
+}
+
+void Search(ThreadData* thread) {
+  Board* board   = &thread->board;
+  int mainThread = !thread->idx;
+
+  thread->depth       = 0;
+  board->accumulators = thread->accumulators; // exit jumps can cause this pointer to not be reset
+  ResetAccumulator(board->accumulators, board, WHITE);
+  ResetAccumulator(board->accumulators, board, BLACK);
+  SetContempt(thread->contempt, board->stm);
+
+  PV nullPv;
+  int scores[MAX_SEARCH_PLY];
+  int searchStability   = 0;
+  Move previousBestMove = NULL_MOVE;
+
+  SearchStack searchStack[MAX_SEARCH_PLY + 4];
+  SearchStack* ss = searchStack + 4;
+  memset(searchStack, 0, 5 * sizeof(SearchStack));
+  for (size_t i = 0; i < MAX_SEARCH_PLY; i++)
+    (ss + i)->ply = i;
+  for (size_t i = 1; i <= 4; i++)
+    (ss - i)->ch = &thread->ch[0][WHITE_PAWN][A1];
+
+  while (++thread->depth < MAX_SEARCH_PLY) {
+#if defined(_WIN32) || defined(_WIN64)
+    if (_setjmp(thread->exit, NULL)) {
+#else
+    if (setjmp(thread->exit)) {
+#endif
+      thread->depth--; // hot exit means we didn't finish this depth.
+      break;
+    }
+
+    if (Limits.depth && mainThread && thread->depth > Limits.depth)
+      break;
+
+    for (int i = 0; i < thread->numRootMoves; i++)
+      thread->rootMoves[i].previousScore = thread->rootMoves[i].score;
+
+    for (thread->multiPV = 0; thread->multiPV < Limits.multiPV; thread->multiPV++) {
+      int alpha       = -CHECKMATE;
+      int beta        = CHECKMATE;
+      int delta       = CHECKMATE;
+      int searchDepth = thread->depth;
+      int score       = thread->rootMoves[thread->multiPV].previousScore;
+
+      thread->seldepth = 0;
+
+      // One at depth 5 or later, start search at a reduced window
+      if (thread->depth >= 5) {
+        alpha = Max(score - WINDOW, -CHECKMATE);
+        beta  = Min(score + WINDOW, CHECKMATE);
+        delta = WINDOW;
+      }
+
+      while (1) {
+        // search!
+        score = Negamax(alpha, beta, Max(1, searchDepth), 0, thread, &nullPv, ss);
+
+        SortRootMoves(thread, thread->multiPV);
+
+        if (mainThread && (score <= alpha || score >= beta) && Limits.multiPV == 1 &&
+            GetTimeMS() - Limits.start >= 2500)
+          PrintUCI(thread, alpha, beta, board);
+
+        if (score <= alpha) {
+          // adjust beta downward when failing low
+          beta  = (alpha + beta) / 2;
+          alpha = Max(alpha - delta, -CHECKMATE);
+
+          searchDepth = thread->depth;
+          if (mainThread)
+            Threads.stopOnPonderHit = 0;
+        } else if (score >= beta) {
+          beta = Min(beta + delta, CHECKMATE);
+
+          if (abs(score) < TB_WIN_BOUND)
+            searchDepth--;
+        } else
+          break;
+
+        // delta x 1.25
+        delta += delta / 4;
+      }
+
+      SortRootMoves(thread, 0);
+
+      // Print if final multipv or time elapsed
+      if (mainThread && (thread->multiPV + 1 == Limits.multiPV || GetTimeMS() - Limits.start >= 2500))
+        PrintUCI(thread, -CHECKMATE, CHECKMATE, board);
+    }
+
+    if (!mainThread)
+      continue;
+
+    Move bestMove = thread->rootMoves[0].move;
+    int bestScore = thread->rootMoves[0].score;
+
+    // Found mate?
+    if (Limits.mate && CHECKMATE - abs(bestScore) <= 2 * abs(Limits.mate))
+      break;
+
+    // Time Management stuff
+    long elapsed = GetTimeMS() - Limits.start;
+
+    // Maximum time exceeded, hard exit
+    if (Limits.timeset && elapsed >= Limits.max) {
+      break;
+    }
+    // Soft TM checks
+    else if (Limits.timeset && thread->depth >= 5 && !Threads.stopOnPonderHit) {
+      int sameBestMove       = bestMove == previousBestMove;                    // same move?
+      searchStability        = sameBestMove ? Min(10, searchStability + 1) : 0; // increase how stable our best move is
+      double stabilityFactor = 1.25 - 0.05 * searchStability;
+
+      Score searchScoreDiff = scores[thread->depth - 3] - bestScore;
+      Score prevScoreDiff   = thread->previousScore - bestScore;
+
+      // if we don't know the previous score, work only on the searchscore
+      if (thread->previousScore == UNKNOWN)
+        searchScoreDiff *= 2, prevScoreDiff = 0;
+
+      double scoreChangeFactor = 0.1 +                                              //
+                                 0.0275 * searchScoreDiff * (searchScoreDiff > 0) + //
+                                 0.0275 * prevScoreDiff * (prevScoreDiff > 0);
+      scoreChangeFactor = Max(0.5, Min(1.5, scoreChangeFactor));
+
+      uint64_t bestMoveNodes = thread->rootMoves[0].nodes;
+      double pctNodesNotBest = 1.0 - (double) bestMoveNodes / thread->nodes;
+      double nodeCountFactor = Max(0.5, pctNodesNotBest * 2 + 0.4);
+      if (bestScore >= TB_WIN_BOUND)
+        nodeCountFactor = 0.5;
+
+      if (elapsed > Limits.alloc * stabilityFactor * scoreChangeFactor * nodeCountFactor) {
+        if (Threads.ponder)
+          Threads.stopOnPonderHit = 1;
+        else
+          break;
+      }
+    }
+
+    previousBestMove      = bestMove;
+    scores[thread->depth] = bestScore;
+  }
+}
+
+int Negamax(int alpha, int beta, int depth, int cutnode, ThreadData* thread, PV* pv, SearchStack* ss) {
+  Board* board = &thread->board;
+
+  PV childPv;
+  pv->count = 0;
+
+  int isPV      = beta - alpha != 1; // pv node when doing a full window
+  int isRoot    = !ss->ply;          //
+  int score     = -CHECKMATE;        // initially assume the worst case
+  int bestScore = -CHECKMATE;        //
+  int maxScore  = CHECKMATE;         // best possible
+  int origAlpha = alpha;             // remember first alpha for tt storage
+  int ttHit     = 0;
+  int ttScore   = UNKNOWN;
+  int ttPv      = 0;
+  int inCheck   = !!board->checkers;
+  int improving = 0;
+  int eval      = ss->staticEval;
+
+  Move bestMove = NULL_MOVE;
+  Move hashMove = NULL_MOVE;
+  Move move     = NULL_MOVE;
+  MovePicker mp;
+
+  if (!isRoot && board->fmr >= 3 && alpha < 0 && HasCycle(board, ss->ply)) {
+    alpha = 2 - (thread->nodes & 0x3);
+    if (alpha >= beta)
+      return alpha;
+  }
+
+  // drop into noisy moves only
+  if (depth <= 0)
+    return Quiesce(alpha, beta, thread, ss);
+
+  if (thread->maxNodes && thread->nodes >= thread->maxNodes)
+    longjmp(thread->exit, 1);
+
+  thread->nodes++;
+  if (isPV && thread->seldepth < ss->ply + 1)
+    thread->seldepth = ss->ply + 1;
+
+  if (!isRoot) {
+    // draw
+    if (IsDraw(board, ss->ply))
+      return 2 - (thread->nodes & 0x3);
+
+    // Prevent overflows
+    if (ss->ply >= MAX_SEARCH_PLY - 1)
+      return inCheck ? 0 : Evaluate(board, thread);
+
+    // Mate distance pruning
+    alpha = Max(alpha, -CHECKMATE + ss->ply);
+    beta  = Min(beta, CHECKMATE - ss->ply - 1);
+    if (alpha >= beta)
+      return alpha;
+  }
+
+  // check the transposition table for previous info
+  // we ignore the tt on singular extension searches
+  TTEntry* tt = ss->skip ? NULL : TTProbe(board->zobrist, &ttHit);
+  ttScore     = ttHit ? TTScore(tt, ss->ply) : UNKNOWN;
+  ttPv        = isPV || (ttHit && TTPV(tt));
+  hashMove    = isRoot ? thread->rootMoves[thread->multiPV].move : ttHit ? tt->move : NULL_MOVE;
+
+  // if the TT has a value that fits our position and has been searched to an
+  // equal or greater depth, then we accept this score and prune
+  if (!isPV && ttScore != UNKNOWN && TTDepth(tt) >= depth &&
+      (TTBound(tt) & (ttScore >= beta ? BOUND_LOWER : BOUND_UPPER)))
+    return ttScore;
+
+  // tablebase - we do not do this at root
+  if (!isRoot && !ss->skip) {
+    unsigned tbResult = TBProbe(board);
+
+    if (tbResult != TB_RESULT_FAILED) {
+      thread->tbhits++;
+
+      int bound;
+      switch (tbResult) {
+        case TB_WIN:
+          score = TB_WIN_SCORE - ss->ply;
+          bound = BOUND_LOWER;
+          break;
+        case TB_LOSS:
+          score = -TB_WIN_SCORE + ss->ply;
+          bound = BOUND_UPPER;
+          break;
+        default:
+          score = 0;
+          bound = BOUND_EXACT;
+          break;
+      }
+
+      // if the tablebase gives us what we want, then we accept it's score and
+      // return
+      if ((bound == BOUND_EXACT) || (bound == BOUND_LOWER ? score >= beta : score <= alpha)) {
+        TTPut(tt, board->zobrist, depth, score, bound, 0, ss->ply, 0, ttPv);
+        return score;
+      }
+
+      // for pv node searches we adjust our a/b search accordingly
+      if (isPV) {
+        if (bound == BOUND_LOWER) {
+          bestScore = score;
+          alpha     = Max(alpha, score);
+        } else
+          maxScore = score;
+      }
+    }
+  }
+
+  if (inCheck) {
+    eval = ss->staticEval = UNKNOWN;
+  } else {
+    if (ttHit) {
+      eval = ss->staticEval = tt->eval;
+      if (ss->staticEval == UNKNOWN)
+        eval = ss->staticEval = Evaluate(board, thread);
+
+      // correct eval on fmr
+      eval = AdjustEvalOnFMR(board, eval);
+
+      if (ttScore != UNKNOWN && (TTBound(tt) & (ttScore > eval ? BOUND_LOWER : BOUND_UPPER)))
+        eval = ttScore;
+    } else if (!ss->skip) {
+      eval = ss->staticEval = Evaluate(board, thread);
+
+      // correct eval on fmr
+      eval = AdjustEvalOnFMR(board, eval);
+
+      TTPut(tt, board->zobrist, -1, UNKNOWN, BOUND_UNKNOWN, NULL_MOVE, ss->ply, ss->staticEval, ttPv);
+    }
+
+    // Improving
+    if (ss->ply >= 2) {
+      if (ss->ply >= 4 && (ss - 2)->staticEval == UNKNOWN) {
+        improving = ss->staticEval > (ss - 4)->staticEval || (ss - 4)->staticEval == UNKNOWN;
+      } else {
+        improving = ss->staticEval > (ss - 2)->staticEval || (ss - 2)->staticEval == UNKNOWN;
+      }
+    }
+  }
+
+  // reset moves to moves related to 1 additional ply
+  (ss + 1)->skip       = NULL_MOVE;
+  (ss + 1)->killers[0] = NULL_MOVE;
+  (ss + 1)->killers[1] = NULL_MOVE;
+  ss->de               = (ss - 1)->de;
+
+  // Build threats for use search
+  Threat oppThreat;
+  Threats(&oppThreat, board, board->xstm);
+
+  // IIR by Ed Schroder
+  // http://talkchess.com/forum3/viewtopic.php?f=7&t=74769&sid=64085e3396554f0fba414404445b3120
+  if (!(ss->skip || inCheck)) {
+    if ((isPV || cutnode) && depth >= 4 && !hashMove)
+      depth--;
+  }
+
+  if (!isPV && !inCheck) {
+    // Reverse Futility Pruning
+    // i.e. the static eval is so far above beta we prune
+    if (depth <= 9 && !ss->skip && eval - 75 * depth + 100 * (improving && !oppThreat.pcs) >= beta && eval >= beta &&
+        eval < WINNING_ENDGAME)
+      return eval;
+
+    // Razoring
+    if (depth <= 5 && eval + 200 * depth <= alpha) {
+      score = Quiesce(alpha, beta, thread, ss);
+      if (score <= alpha)
+        return score;
+    }
+
+    // Null move pruning
+    // i.e. Our position is so good we can give our opponnent a free move and
+    // they still can't catch up (this is usually countered by captures or mate
+    // threats)
+    if (depth >= 3 && (ss - 1)->move != NULL_MOVE && !ss->skip && eval >= beta &&
+        // weiss conditional
+        HasNonPawn(board) > (depth > 12)) {
+      int R = 4 + depth / 6 + Min((eval - beta) / 256, 3) + !oppThreat.pcs;
+      R     = Min(depth, R); // don't go too low
+
+      TTPrefetch(KeyAfter(board, NULL_MOVE));
+      ss->move = NULL_MOVE;
+      ss->ch   = &thread->ch[0][WHITE_PAWN][A1];
+      MakeNullMove(board);
+
+      score = -Negamax(-beta, -beta + 1, depth - R, !cutnode, thread, &childPv, ss + 1);
+
+      UndoNullMove(board);
+
+      if (score >= beta)
+        return score < TB_WIN_BOUND ? score : beta;
+    }
+
+    // Prob cut
+    // If a relatively deep search from our TT doesn't say this node is
+    // less than beta + margin, then we run a shallow search to look
+    Threat ownThreat;
+    Threats(&ownThreat, board, board->stm);
+    int probBeta = beta + 110 - 30 * improving;
+    if (depth > 4 && abs(beta) < TB_WIN_BOUND && ownThreat.pcs &&
+        !(tt && TTDepth(tt) >= depth - 3 && ttScore < probBeta)) {
+      InitPCMovePicker(&mp, thread);
+      while ((move = NextMove(&mp, board, 1))) {
+        if (ss->skip == move)
+          continue;
+        if (!IsLegal(move, board))
+          continue;
+
+        TTPrefetch(KeyAfter(board, move));
+        ss->move = move;
+        ss->ch   = &thread->ch[IsCap(move)][Moving(move)][To(move)];
+        MakeMove(move, board);
+
+        // qsearch to quickly check
+        score = -Quiesce(-probBeta, -probBeta + 1, thread, ss + 1);
+
+        // if it's still above our cutoff, revalidate
+        if (score >= probBeta)
+          score = -Negamax(-probBeta, -probBeta + 1, depth - 4, !cutnode, thread, pv, ss + 1);
+
+        UndoMove(move, board);
+
+        if (score >= probBeta)
+          return score;
+      }
+    }
+  }
+
+  int numQuiets = 0, numCaptures = 0;
+  Move quiets[64], captures[32];
+
+  int legalMoves = 0, playedMoves = 0, skipQuiets = 0;
+  InitNormalMovePicker(&mp, hashMove, thread, ss, oppThreat.sqs);
+
+  while ((move = NextMove(&mp, board, skipQuiets))) {
+    if (ss->skip == move)
+      continue;
+    if (isRoot && MoveSearchedByMultiPV(thread, move))
+      continue;
+    if (isRoot && !MoveSearchable(thread, move))
+      continue;
+    if (!isRoot && !IsLegal(move, board))
+      continue;
+
+    uint64_t startingNodeCount = thread->nodes;
+
+    legalMoves++;
+
+    int extension       = 0;
+    int killerOrCounter = move == mp.killer1 || move == mp.killer2 || move == mp.counter;
+    int history         = !IsCap(move) ? GetQuietHistory(ss, thread, move, board->stm, oppThreat.sqs) :
+                                         GetCaptureHistory(thread, board, move);
+
+    if (bestScore > -WINNING_ENDGAME && !isPV) {
+      if (!isRoot && legalMoves >= LMP[improving][depth])
+        skipQuiets = 1;
+
+      if (!IsCap(move) && PieceType(Promo(move)) != QUEEN) {
+        int lmrDepth = Max(1, depth - LMR[Min(depth, 63)][Min(legalMoves, 63)]);
+
+        if (!killerOrCounter && lmrDepth < 6 && history < -4096 * (depth - 1)) {
+          skipQuiets = 1;
+          continue;
+        }
+
+        if (lmrDepth < 9 && eval + 100 + 50 * lmrDepth + history / 128 <= alpha)
+          skipQuiets = 1;
+
+        if (!SEE(board, move, STATIC_PRUNE[0][lmrDepth]))
+          continue;
+      } else {
+        if (!SEE(board, move, STATIC_PRUNE[1][depth]))
+          continue;
+      }
+    }
+
+    playedMoves++;
+
+    // if (isRoot && !thread->idx && GetTimeMS() - Limits.start > 2500)
+    //   printf("info depth %d currmove %s currmovenumber %d\n",
+    //          thread->depth,
+    //          MoveToStr(move, board),
+    //          playedMoves + thread->multiPV);
+
+    if (!IsCap(move) && numQuiets < 64)
+      quiets[numQuiets++] = move;
+    else if (IsCap(move) && numCaptures < 32)
+      captures[numCaptures++] = move;
+
+    // singular extension
+    // if one move is better than all the rest, then we consider this singular
+    // and look at it more (extend). Singular is determined by checking all
+    // other moves at a shallow depth on a nullwindow that is somewhere below
+    // the tt evaluation implemented using "skip move" recursion like in SF
+    // (allows for reductions when doing singular search)
+    if (!isRoot && ss->ply < thread->depth * 2) {
+      // ttHit is implied for move == hashMove to ever be true
+      if (depth >= 7 && move == hashMove && TTDepth(tt) >= depth - 3 && (TTBound(tt) & BOUND_LOWER) &&
+          abs(ttScore) < WINNING_ENDGAME) {
+        int sBeta  = Max(ttScore - depth, -CHECKMATE);
+        int sDepth = (depth - 1) / 2;
+
+        ss->skip = move;
+        score    = Negamax(sBeta - 1, sBeta, sDepth, cutnode, thread, pv, ss);
+        ss->skip = NULL_MOVE;
+
+        // no score failed above sBeta, so this is singular
+        if (score < sBeta) {
+          if (!isPV && score < sBeta - 20 && ss->de <= 6) {
+            extension = 2;
+            ss->de    = (ss - 1)->de + 1;
+          } else {
+            extension = 1;
+          }
+        } else if (sBeta >= beta)
+          return sBeta;
+        else if (ttScore >= beta)
+          extension = -1;
+        else if (ttScore <= alpha)
+          extension = -1;
+      }
+
+      // re-capture extension - looks for a follow up capture on the same square
+      // as the previous capture
+      else if (isPV && IsRecapture(ss, move))
+        extension = 1;
+    }
+
+    TTPrefetch(KeyAfter(board, move));
+    ss->move = move;
+    ss->ch   = &thread->ch[IsCap(move)][Moving(move)][To(move)];
+    MakeMove(move, board);
+
+    // apply extensions
+    int newDepth = depth + extension;
+
+    int doFullSearch = 0;
+
+    // Late move reductions
+    if (depth > 2 && legalMoves > 1 && !(ttPv && IsCap(move))) {
+      int R = LMR[Min(depth, 63)][Min(legalMoves, 63)];
+
+      // increase reduction on non-pv
+      if (!ttPv)
+        R++;
+
+      // increase reduction if our eval is declining
+      if (!improving)
+        R++;
+
+      // reduce these special quiets less
+      if (killerOrCounter)
+        R -= 2;
+
+      // less likely a non-capture is best
+      if (IsCap(hashMove))
+        R++;
+
+      // move GAVE check
+      if (board->checkers)
+        R--;
+
+      // Reduce more on expected cut nodes
+      // idea from komodo/sf, explained by Don Daily here
+      // https://talkchess.com/forum3/viewtopic.php?f=7&t=47577&start=10#p519741
+      // and https://www.chessprogramming.org/Node_Types
+      if (cutnode)
+        R += 1 + !IsCap(move);
+
+      // adjust reduction based on historical score
+      R -= history / 8192;
+
+      // prevent dropping into QS, extending, or reducing all extensions
+      R = Min(depth - 1, Max(R, 1));
+
+      score = -Negamax(-alpha - 1, -alpha, newDepth - R, 1, thread, &childPv, ss + 1);
+
+      doFullSearch = score > alpha && R > 1;
+    } else {
+      doFullSearch = !isPV || playedMoves > 1;
+    }
+
+    if (doFullSearch)
+      score = -Negamax(-alpha - 1, -alpha, newDepth - 1, !cutnode, thread, &childPv, ss + 1);
+
+    if (isPV && (playedMoves == 1 || (score > alpha && (isRoot || score < beta))))
+      score = -Negamax(-beta, -alpha, newDepth - 1, 0, thread, &childPv, ss + 1);
+
+    UndoMove(move, board);
+
+    if (isRoot) {
+      RootMove* rm = thread->rootMoves;
+      for (int i = 1; i < thread->numRootMoves; i++)
+        if (thread->rootMoves[i].move == move) {
+          rm = &thread->rootMoves[i];
+          break;
+        }
+
+      rm->nodes += thread->nodes - startingNodeCount;
+
+      if (playedMoves == 1 || score > alpha) {
+        rm->score    = score;
+        rm->seldepth = thread->seldepth;
+
+        rm->pv.count    = childPv.count + 1;
+        rm->pv.moves[0] = move;
+        memcpy(rm->pv.moves + 1, childPv.moves, childPv.count * sizeof(Move));
+      } else {
+        rm->score = -CHECKMATE;
+      }
+    }
+
+    if (score > bestScore) {
+      bestScore = score;
+
+      if (isPV && !isRoot && score > alpha) {
+        pv->count    = childPv.count + 1;
+        pv->moves[0] = move;
+        memcpy(pv->moves + 1, childPv.moves, childPv.count * sizeof(Move));
+      }
+
+      if (score > alpha) {
+        bestMove = move;
+        alpha    = score;
+      }
+
+      // we're failing high
+      if (alpha >= beta) {
+        UpdateHistories(board,
+                        ss,
+                        thread,
+                        move,
+                        depth + (bestScore > beta + 100),
+                        board->stm,
+                        quiets,
+                        numQuiets,
+                        captures,
+                        numCaptures,
+                        oppThreat.sqs);
+        break;
+      }
+    }
+  }
+
+  // Checkmate detection using movecount
+  if (!legalMoves)
+    return ss->skip ? alpha : inCheck ? -CHECKMATE + ss->ply : 0;
+
+  // don't let our score inflate too high (tb)
+  bestScore = Min(bestScore, maxScore);
+
+  // prevent saving when in singular search
+  if (!ss->skip && !(isRoot && thread->multiPV > 0)) {
+    int bound = bestScore >= beta ? BOUND_LOWER : bestScore <= origAlpha ? BOUND_UPPER : BOUND_EXACT;
+    TTPut(tt, board->zobrist, depth, bestScore, bound, bestMove, ss->ply, ss->staticEval, ttPv);
+  }
+
+  return bestScore;
+}
+
+int Quiesce(int alpha, int beta, ThreadData* thread, SearchStack* ss) {
+  Board* board = &thread->board;
+
+  int score     = -CHECKMATE;
+  int bestScore = -CHECKMATE + ss->ply;
+  int isPV      = beta - alpha != 1;
+  int ttHit     = 0;
+  int ttPv      = 0;
+  int inCheck   = !!board->checkers;
+  int ttScore   = UNKNOWN;
+  int eval      = ss->staticEval;
+
+  Move bestMove = NULL_MOVE;
+  Move move     = NULL_MOVE;
+  MovePicker mp;
+
+  if (thread->maxNodes && thread->nodes >= thread->maxNodes)
+    // hot exit
+    longjmp(thread->exit, 1);
+
+  thread->nodes++;
+
+  // draw check
+  if (IsDraw(board, ss->ply))
+    return 0;
+
+  // prevent overflows
+  if (ss->ply >= MAX_SEARCH_PLY - 1)
+    return inCheck ? 0 : Evaluate(board, thread);
+
+  // check the transposition table for previous info
+  TTEntry* tt = TTProbe(board->zobrist, &ttHit);
+  ttScore     = ttHit ? TTScore(tt, ss->ply) : UNKNOWN;
+  ttPv        = isPV || (ttHit && TTPV(tt));
+
+  // TT score pruning, ttHit implied with adjusted score
+  if (!isPV && ttScore != UNKNOWN && (TTBound(tt) & (ttScore >= beta ? BOUND_LOWER : BOUND_UPPER)))
+    return ttScore;
+
+  if (inCheck) {
+    eval = ss->staticEval = UNKNOWN;
+  } else {
+    if (ttHit) {
+      eval = ss->staticEval = tt->eval;
+      if (ss->staticEval == UNKNOWN)
+        eval = ss->staticEval = Evaluate(board, thread);
+
+      // correct eval on fmr
+      eval = AdjustEvalOnFMR(board, eval);
+
+      if (ttScore != UNKNOWN && (TTBound(tt) & (ttScore > eval ? BOUND_LOWER : BOUND_UPPER)))
+        eval = ttScore;
+    } else {
+      eval = ss->staticEval = Evaluate(board, thread);
+      // correct eval on fmr
+      eval = AdjustEvalOnFMR(board, eval);
+
+      TTPut(tt, board->zobrist, -1, UNKNOWN, BOUND_UNKNOWN, NULL_MOVE, ss->ply, ss->staticEval, ttPv);
+    }
+
+    // stand pat
+    if (eval >= beta)
+      return eval;
+
+    if (eval > alpha)
+      alpha = eval;
+
+    bestScore = eval;
+  }
+
+  if (!inCheck)
+    InitQSMovePicker(&mp, thread);
+  else {
+    Threat oppThreats;
+    Threats(&oppThreats, board, board->xstm);
+
+    InitQSEvasionsPicker(&mp, ttHit ? tt->move : NULL_MOVE, thread, ss, oppThreats.sqs);
+  }
+
+  int legalMoves = 0;
+
+  while ((move = NextMove(&mp, board, 1))) {
+    if (!IsLegal(move, board))
+      continue;
+
+    legalMoves++;
+
+    // if we're in check, final condition in SEE always 0
+    if (bestScore > -TB_WIN_BOUND && !SEE(board, move, eval <= alpha - DELTA_CUTOFF))
+      continue;
+
+    TTPrefetch(KeyAfter(board, move));
+    ss->move = move;
+    ss->ch   = &thread->ch[IsCap(move)][Moving(move)][To(move)];
+    MakeMove(move, board);
+
+    score = -Quiesce(-beta, -alpha, thread, ss + 1);
+
+    UndoMove(move, board);
+
+    if (score > bestScore) {
+      bestScore = score;
+
+      if (score > alpha) {
+        bestMove = move;
+        alpha    = score;
+      }
+
+      // failed high
+      if (alpha >= beta)
+        break;
+    }
+  }
+
+  if (!legalMoves && inCheck)
+    return -CHECKMATE + ss->ply;
+
+  int bound = bestScore >= beta ? BOUND_LOWER : BOUND_UPPER;
+  TTPut(tt, board->zobrist, 0, bestScore, bound, bestMove, ss->ply, ss->staticEval, ttPv);
+
+  return bestScore;
+}
+
+void PrintUCI(ThreadData* thread, int alpha, int beta, Board* board) {
+  int depth       = thread->depth;
+  uint64_t nodes  = NodesSearched();
+  uint64_t tbhits = TBHits();
+  uint64_t time   = Max(1, GetTimeMS() - Limits.start);
+  uint64_t nps    = 1000 * nodes / time;
+  int hashfull    = TTFull();
+
+  for (int i = 0; i < Limits.multiPV; i++) {
+    int updated = (thread->rootMoves[i].score != -CHECKMATE);
+    if (depth == 1 && i > 0 && !updated)
+      break;
+
+    int realDepth = updated ? depth : Max(1, depth - 1);
+    int bounded   = updated ? Max(alpha, Min(beta, thread->rootMoves[i].score)) : thread->rootMoves[i].previousScore;
+    int printable = bounded > MATE_BOUND           ? (CHECKMATE - bounded + 1) / 2 :
+                    bounded < -MATE_BOUND          ? -(CHECKMATE + bounded) / 2 :
+                    abs(bounded) > WINNING_ENDGAME ? bounded : // don't normalize our fake tb scores or real tb scores
+                                                     Normalize(bounded); // convert to 50% WR at 100cp
+    char* type  = abs(bounded) > MATE_BOUND ? "mate" : "cp";
+    char* bound = " ";
+    if (updated)
+      bound = bounded >= beta ? " lowerbound " : bounded <= alpha ? " upperbound " : " ";
+
+    printf("info depth %d seldepth %d multipv %d score %s %d%s",
+           realDepth,
+           thread->rootMoves[i].seldepth,
+           i + 1,
+           type,
+           printable,
+           bound);
+
+    if (SHOW_WDL) {
+      int ply  = Max(0, 2 * (board->moveNo - 1)) + board->stm;
+      int wdlW = WRModel(bounded, ply);
+      int wdlL = WRModel(-bounded, ply);
+      int wdlD = 1000 - wdlW - wdlL;
+
+      printf("wdl %d %d %d ", wdlW, wdlD, wdlL);
+    }
+
+    printf("nodes %" PRId64 " nps %" PRId64 " hashfull %d tbhits %" PRId64 " time %" PRId64 " pv ",
+           nodes,
+           nps,
+           hashfull,
+           tbhits,
+           time);
+
+    PV* pv = &thread->rootMoves[i].pv;
+    if (pv->count)
+      PrintPV(pv, board);
+    else
+      printf("%s\n", MoveToStr(pv->moves[0], board));
+  }
+}
+
+void PrintPV(PV* pv, Board* board) {
+  for (int i = 0; i < pv->count; i++)
+    printf("%s ", MoveToStr(pv->moves[i], board));
+  printf("\n");
+}
+
+void SortRootMoves(ThreadData* thread, int offset) {
+  for (int i = offset; i < thread->numRootMoves; i++) {
+    int best = i;
+
+    for (int j = i + 1; j < thread->numRootMoves; j++)
+      if (thread->rootMoves[j].score > thread->rootMoves[best].score)
+        best = j;
+
+    if (best != i) {
+      RootMove temp           = thread->rootMoves[best];
+      thread->rootMoves[best] = thread->rootMoves[i];
+      thread->rootMoves[i]    = temp;
+    }
+  }
+}
+
+int MoveSearchedByMultiPV(ThreadData* thread, Move move) {
+  for (int i = 0; i < thread->multiPV; i++)
+    if (thread->rootMoves[i].move == move)
+      return 1;
+
+  return 0;
+}
+
+int MoveSearchable(ThreadData* thread, Move move) {
+  for (int i = 0; i < thread->numRootMoves; i++)
+    if (move == thread->rootMoves[i].move)
+      return 1;
+
+  return 0;
+}
+
+void SearchClearThread(ThreadData* thread) {
+  memset(&thread->counters, 0, sizeof(thread->counters));
+  memset(&thread->hh, 0, sizeof(thread->hh));
+  memset(&thread->ch, 0, sizeof(thread->ch));
+  memset(&thread->caph, 0, sizeof(thread->caph));
+
+  thread->board.accumulators = thread->accumulators;
+  thread->previousScore      = UNKNOWN;
+}
+
+void SearchClear() {
+  for (int i = 0; i < Threads.count; i++)
+    ThreadWake(Threads.threads[i], THREAD_SEARCH_CLEAR);
+  for (int i = 0; i < Threads.count; i++)
+    ThreadWaitUntilSleep(Threads.threads[i]);
+}
+
+void FixedSeach(ThreadData* thread, Board* uciBoard, uint64_t nodes, int mpv) {
+  SetupFenGenThread(thread, uciBoard);
+  Board* board = &thread->board;
+
+  mpv = Min(thread->numRootMoves, mpv);
+  nodes *= mpv;
+
+  SearchStack searchStack[MAX_SEARCH_PLY + 4];
+  SearchStack* ss = searchStack + 4;
+  memset(searchStack, 0, 5 * sizeof(SearchStack));
+  for (size_t i = 0; i < MAX_SEARCH_PLY; i++)
+    (ss + i)->ply = i;
+  for (size_t i = 1; i <= 4; i++)
+    (ss - i)->ch = &thread->ch[0][WHITE_PAWN][A1];
+
+  board->accumulators = thread->accumulators; // exit jumps can cause this pointer to not be reset
+  ResetAccumulator(board->accumulators, board, WHITE);
+  ResetAccumulator(board->accumulators, board, BLACK);
+
+  PV nullPv;
+
+  thread->depth    = 0;
+  thread->maxNodes = 10 * nodes;
+
+  while (++thread->depth <= MAX_SEARCH_PLY && !(nodes && thread->nodes >= nodes)) {
+#if defined(_WIN32) || defined(_WIN64)
+    if (_setjmp(thread->exit, NULL))
+      break;
+#else
+    if (setjmp(thread->exit))
+      break;
+#endif
+
+    for (int i = 0; i < thread->numRootMoves; i++)
+      thread->rootMoves[i].previousScore = thread->rootMoves[i].score;
+
+    for (thread->multiPV = 0; thread->multiPV < mpv; thread->multiPV++) {
+      // Currently not supporting mpv
+      int alpha       = -CHECKMATE;
+      int beta        = CHECKMATE;
+      int delta       = CHECKMATE;
+      int searchDepth = thread->depth;
+      int score       = thread->rootMoves[thread->multiPV].previousScore;
+
+      // One at depth 5 or later, start search at a reduced window
+      if (thread->depth >= 5) {
+        alpha = Max(score - WINDOW, -CHECKMATE);
+        beta  = Min(score + WINDOW, CHECKMATE);
+        delta = WINDOW;
+      }
+
+      while (1) {
+        // search!
+        score = Negamax(alpha, beta, searchDepth, 0, thread, &nullPv, ss);
+
+        SortRootMoves(thread, thread->multiPV);
+
+        if (score <= alpha) {
+          beta  = (alpha + beta) / 2;
+          alpha = Max(alpha - delta, -CHECKMATE);
+        } else if (score >= beta) {
+          beta = Min(beta + delta, CHECKMATE);
+        } else {
+          break;
+        }
+
+        // delta x 1.25
+        delta += delta / 4;
+      }
+
+      SortRootMoves(thread, 0);
+    }
+  }
+}