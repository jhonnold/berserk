// Berserk is a UCI compliant chess engine written in C
// Copyright (C) 2021 Jay Honnold

// This program is free software: you can redistribute it and/or modify
// it under the terms of the GNU General Public License as published by
// the Free Software Foundation, either version 3 of the License, or
// (at your option) any later version.

// This program is distributed in the hope that it will be useful,
// but WITHOUT ANY WARRANTY; without even the implied warranty of
// MERCHANTABILITY or FITNESS FOR A PARTICULAR PURPOSE.  See the
// GNU General Public License for more details.

// You should have received a copy of the GNU General Public License
// along with this program.  If not, see <https://www.gnu.org/licenses/>.

#include <assert.h>
#include <math.h>
#include <pthread.h>
#include <setjmp.h>
#include <stdio.h>
#include <stdlib.h>
#include <string.h>

#include "board.h"
#include "eval.h"
#include "history.h"
#include "move.h"
#include "movegen.h"
#include "movepick.h"
#include "pyrrhic/tbprobe.h"
#include "search.h"
#include "see.h"
#include "tb.h"
#include "thread.h"
#include "timeman.h"
#include "transposition.h"
#include "types.h"
#include "util.h"

// arrays to store these pruning cutoffs at specific depths
int LMR[MAX_SEARCH_PLY][64];
int LMP[2][MAX_SEARCH_PLY];
int STATIC_PRUNE[2][MAX_SEARCH_PLY];
int RFP[MAX_SEARCH_PLY];

void InitPruningAndReductionTables() {
  for (int depth = 1; depth < MAX_SEARCH_PLY; depth++)
    for (int moves = 1; moves < 64; moves++)
      // Credit to Ethereal for this LMR
      LMR[depth][moves] = (int)(0.8f + log(depth) * log(1.2f * moves) / 2.5f);

  LMR[0][0] = LMR[0][1] = LMR[1][0] = 0;

  for (int depth = 0; depth < MAX_SEARCH_PLY; depth++) {
    // LMP has both a improving (more strict) and non-improving evalution parameter
    // for lmp. If the evaluation is getting better we want to check more
    LMP[0][depth] = (3 + depth * depth) / 2;
    LMP[1][depth] = 3 + depth * depth;

    STATIC_PRUNE[0][depth] = -SEE_PRUNE_CUTOFF * depth * depth; // quiet move cutoff
    STATIC_PRUNE[1][depth] = -SEE_PRUNE_CAPTURE_CUTOFF * depth; // capture cutoff

    RFP[depth] = RFP_STEP_RISE * depth * depth / 2 - RFP_STEP_RISE * depth / 2 + RFP_BASE * depth;
  }
}

void* UCISearch(void* arg) {
  SearchArgs* args = (SearchArgs*)arg;

  Board* board = args->board;
  SearchParams* params = args->params;
  ThreadData* threads = args->threads;

  BestMove(board, params, threads);

  free(args);
  return NULL;
}

int BestMove(Board* board, SearchParams* params, ThreadData* threads) {
  Move bestMove;
  if ((bestMove = TBRootProbe(board))) {
    printf("bestmove %s\n", MoveToStr(bestMove));
    return 0;
  }

  pthread_t pthreads[threads->count];
  InitPool(board, params, threads);

  params->stopped = 0;

  // start at 1, we will resuse main-thread
  for (int i = 1; i < threads->count; i++)
    pthread_create(&pthreads[i], NULL, &Search, &threads[i]);
  Search(&threads[0]);

  // if main thread stopped, then stop all and wait till complete
  params->stopped = 1;
  for (int i = 1; i < threads->count; i++)
    pthread_join(pthreads[i], NULL);

  // we accept the best move from the mainthread
  bestMove = threads[0].data.bestMove;
  int bestScore = threads[0].data.score;

  printf("bestmove %s\n", MoveToStr(bestMove));
  return bestScore;
}

void* Search(void* arg) {
  ThreadData* thread = (ThreadData*)arg;
  SearchParams* params = thread->params;
  SearchData* data = &thread->data;
  PV* pv = &thread->pv;
  int mainThread = !thread->idx;

  int alpha = -CHECKMATE;
  int beta = CHECKMATE;
  int score = 0;
  int expands = 0;

  // set a hot exit point for this thread
  if (!setjmp(thread->exit)) {

    // Iterative deepening
    for (int depth = 1; depth <= params->depth; depth++) {
      // delta is our window for search. early depths get full searches
      // as we don't know what score to expect. Otherwise we start with a window of 16 (8x2), but
      // vary this slightly based on the previous depths window expansion count
      int delta = depth >= 5 && abs(score) <= 1000 ? WINDOW : CHECKMATE;

      expands = 0;
      alpha = max(score - delta, -CHECKMATE);
      beta = min(score + delta, CHECKMATE);

      while (!params->stopped) {
        // search!
        score = Negamax(alpha, beta, depth, thread, pv);

        if (mainThread && ((GetTimeMS() - 2500 >= params->startTime) || (score > alpha && score < beta)))
          PrintInfo(pv, score, depth, thread);

        if (score <= alpha) {
          // adjust beta downward when failing low
          beta = (alpha + beta) / 2;
          alpha = max(alpha - delta, -CHECKMATE);
        } else if (score >= beta) {
          beta = min(beta + delta, CHECKMATE);
        } else
          break;

        // delta x 1.5
        delta += delta / 2;
        expands++;
      }

      if (mainThread)
        UpdateTimeParams(params, data->score, score, expands, depth);

      data->bestMove = pv->moves[0];
      data->score = score;
    }
  }

  return NULL;
}

int Negamax(int alpha, int beta, int depth, ThreadData* thread, PV* pv) {
  SearchParams* params = thread->params;
  SearchData* data = &thread->data;
  Board* board = &thread->board;

  PV childPv;
  pv->count = 0;

  int isPV = beta - alpha != 1; // pv node when doing a full window
  int isRoot = !data->ply;      //
  int score = -CHECKMATE;       // initially assume the worst case
  int bestScore = -CHECKMATE;   //
  int maxScore = CHECKMATE;     // best possible
  int origAlpha = alpha;        // remember first alpha for tt storage

  Move bestMove = NULL_MOVE;
  Move skipMove = data->skipMove[data->ply]; // skip used in SE (concept from SF)
  Move nullThreat = NULL_MOVE;
  Move hashMove = NULL_MOVE;

  Move move;
  MoveList moves;

  // drop into tactical moves only
  if (depth <= 0)
    return Quiesce(alpha, beta, thread, pv);

  data->nodes++;
  data->seldepth = max(data->ply, data->seldepth);

  // Either mainthread has ended us OR we've run out of time
  // this second check is more expensive and done only every 1024 nodes
  // 1Mnps ~1ms
  if (params->stopped || (!(data->nodes & 1023) && params->timeset && GetTimeMS() > params->endTime))
    longjmp(thread->exit, 1);

  if (!isRoot) {
    // draw
    if (IsRepetition(board, data->ply) || IsMaterialDraw(board) || (board->halfMove > 99))
      return 2 - (data->nodes & 0x3);

    // Prevent overflows
    if (data->ply > MAX_SEARCH_PLY - 1)
      return Evaluate(board, thread);

    // Mate distance pruning
    alpha = max(alpha, -CHECKMATE + data->ply);
    beta = min(beta, CHECKMATE - data->ply - 1);
    if (alpha >= beta)
      return alpha;
  }

  // check the transposition table for previous info
  // we ignore the tt on singular extension searches
  int ttHit = 0;
  TTEntry* tt = skipMove ? NULL : TTProbe(&ttHit, board->zobrist);
  if (ttHit)
    hashMove = tt->move;

  // if the TT has a value that fits our position and has been searched to an equal or greater depth, then we accept
  // this score and prune
  if (!isPV && ttHit && tt->depth >= depth) {
    int ttScore = TTScore(tt, data->ply);

    if ((tt->flags & TT_EXACT) || ((tt->flags & TT_LOWER) && ttScore >= beta) ||
        ((tt->flags & TT_UPPER) && ttScore <= alpha))
      return ttScore;
  }

  // tablebase - we do not do this at root
  if (!isRoot) {
    unsigned tbResult = TBProbe(board);

    if (tbResult != TB_RESULT_FAILED) {
      data->tbhits++;

      int flag;
      switch (tbResult) {
      case TB_WIN:
        score = TB_WIN_BOUND - data->ply;
        flag = TT_LOWER;
        break;
      case TB_LOSS:
        score = -TB_WIN_BOUND + data->ply;
        flag = TT_UPPER;
        break;
      default:
        score = 0;
        flag = TT_EXACT;
        break;
      }

      // if the tablebase gives us what we want, then we accept it's score and return
      if ((flag & TT_EXACT) || ((flag & TT_LOWER) && score >= beta) || ((flag & TT_UPPER) && score <= alpha)) {
        TTPut(board->zobrist, depth, score, flag, 0, data->ply, 0);
        return score;
      }

      // for pv node searches we adjust our a/b search accordingly
      if (isPV) {
        if (flag & TT_LOWER) {
          bestScore = score;
          alpha = max(alpha, score);
        } else
          maxScore = score;
      }
    }
  }

  // IIR by Ed Schroder
  // http://talkchess.com/forum3/viewtopic.php?f=7&t=74769&sid=64085e3396554f0fba414404445b3120
  if (depth >= 4 && !ttHit && !skipMove)
    depth--;

  // pull previous static eval from tt - this is depth independent
  int eval = data->evals[data->ply] = (ttHit ? tt->eval : Evaluate(board, thread));
  // getting better if eval has gone up
  int improving = data->ply >= 2 && (data->evals[data->ply] > data->evals[data->ply - 2]);

  // reset moves to moves related to 1 additional ply
  data->skipMove[data->ply + 1] = NULL_MOVE;
  data->killers[data->ply + 1][0] = NULL_MOVE;
  data->killers[data->ply + 1][1] = NULL_MOVE;

  if (!isPV && !board->checkers) {
    // Our TT might have a more accurate evaluation score, use this
    if (ttHit && tt->depth >= depth) {
      int ttScore = TTScore(tt, data->ply);
      if (tt->flags & (ttScore > eval ? TT_LOWER : TT_UPPER))
        eval = ttScore;
    }

    // Reverse Futility Pruning
    // i.e. the static eval is so far above beta we prune
    if (depth <= 6 && eval - RFP[depth] >= beta && eval < MATE_BOUND)
      return eval;

    // Null move pruning
    // i.e. Our position is so good we can give our opponnent a free move and
    // they still can't catch up (this is usually countered by captures or mate threats)
    if (depth >= 3 && data->moves[data->ply - 1] != NULL_MOVE && !skipMove && eval >= beta && HasNonPawn(board)) {
      int R = 3 + depth / 6 + min((eval - beta) / 200, 3);
      R = min(depth, R); // don't go too low

      data->moves[data->ply++] = NULL_MOVE;
      MakeNullMove(board);

      score = -Negamax(-beta, -beta + 1, depth - R, thread, &childPv);

      UndoNullMove(board);
      data->ply--;

      if (score >= beta)
        return beta;

      nullThreat = childPv.count ? childPv.moves[0] : NULL_MOVE;
    }

    // Prob cut
    // If a relatively deep search from our TT doesn't say this node is
    // less than beta + margin, then we run a shallow search to look
    int probBeta = beta + 100;
    if (depth > 4 && abs(beta) < MATE_BOUND &&
        !(ttHit && tt->depth >= depth - 3 && TTScore(tt, data->ply) < probBeta)) {

<<<<<<< HEAD
      InitTacticalMoves(&moves);
      while ((move = NextMove(&moves, board, data, 0))) {
=======
      InitTacticalMoves(&moves, data);
      while ((move = NextMove(&moves, board))) {
>>>>>>> 4ae68b7a
        data->moves[data->ply++] = move;
        MakeMove(move, board);

        // qsearch to quickly check
        score = -Quiesce(-probBeta, -probBeta + 1, thread, pv);

        // if it's still above our cutoff, revalidate
        if (score >= probBeta)
          score = -Negamax(-probBeta, -probBeta + 1, depth - 4, thread, pv);

        UndoMove(move, board);
        data->ply--;

        if (score >= probBeta)
          return score;
      }
    }
  }

<<<<<<< HEAD
  // IIR by Ed Schroder
  // http://talkchess.com/forum3/viewtopic.php?f=7&t=74769&sid=64085e3396554f0fba414404445b3120
  if (depth >= 4 && !ttHit && !skipMove)
    depth--;

  Move quiets[64] = {0};
  int totalMoves = 0, nonPrunedMoves = 0, numQuiets = 0;
  InitAllMoves(&moves, hashMove, data);

  while ((move = NextMove(&moves, board, data, 0))) {
=======
  int totalMoves = 0, nonPrunedMoves = 0;
  MoveList quiets;
  quiets.count = 0;
  InitAllMoves(&moves, data, hashMove);

  while ((move = NextMove(&moves, board))) {
>>>>>>> 4ae68b7a
    // don't search this during singular
    if (skipMove == move)
      continue;

    int tactical = !!Tactical(move);
<<<<<<< HEAD
    int moveScore = !tactical ? data->hh[board->side][MoveStartEnd(move)] : 0;
=======
    int specialQuiet = !tactical && (move == moves.k1 || move == moves.k2 || move == moves.cm);
    int hist = !tactical ? data->hh[board->side][MoveStartEnd(move)] : 0;
>>>>>>> 4ae68b7a

    if (bestScore > -MATE_BOUND && depth <= 8 && !tactical && totalMoves > LMP[improving][depth])
      continue;

    totalMoves++;

    if (bestScore > -MATE_BOUND && !tactical && depth <= 2 && !specialQuiet && hist <= -2048 * depth * depth)
      continue;

    // Static evaluation pruning, this applies for both quiet and tactical moves
    // quiet moves use a quadratic scale upwards
    if (bestScore > -MATE_BOUND && SEE(board, move) < STATIC_PRUNE[tactical][depth])
      continue;

    nonPrunedMoves++;

    if (isRoot && !thread->idx && GetTimeMS() - 2500 >= params->startTime)
      printf("info depth %d currmove %s currmovenumber %d\n", depth, MoveToStr(move), nonPrunedMoves);

    if (!tactical)
      quiets[numQuiets++] = move;

    // singular extension
    // if one move is better than all the rest, then we consider this singular
    // and look at it more (extend). Singular is determined by checking all other
    // moves at a shallow depth on a nullwindow that is somewhere below the tt evaluation
    // implemented using "skip move" recursion like in SF (allows for reductions when doing singular search)
    int extension = 0;
    if (depth >= 8 && !skipMove && !isRoot && ttHit && move == tt->move && tt->depth >= depth - 3 &&
        abs(TTScore(tt, data->ply)) < MATE_BOUND && (tt->flags & TT_LOWER)) {
      int sBeta = max(TTScore(tt, data->ply) - depth * 2, -CHECKMATE);
      int sDepth = depth / 2 - 1;

      data->skipMove[data->ply] = move;
      score = Negamax(sBeta - 1, sBeta, sDepth, thread, pv);
      data->skipMove[data->ply] = NULL_MOVE;

      // no score failed above sBeta, so this is singular
      if (score < sBeta)
        extension = 1 + (!isPV && score < sBeta - 100);
    }

    // re-capture extension - looks for a follow up capture on the same square
    // as the previous capture
    if (isPV && !isRoot && !extension) {
      Move parentMove = data->moves[data->ply - 1];

      if (!(MoveCapture(parentMove) ^ MoveCapture(move)) && MoveEnd(parentMove) == MoveEnd(move))
        extension = 1;
    }

    data->moves[data->ply++] = move;
    MakeMove(move, board);

    // apply extensions
    int newDepth = depth + max(extension, !!board->checkers);

    // Late move reductions
    int R = 1;
    if (depth > 2 && nonPrunedMoves > 1 && !specialQuiet) {
      R = LMR[min(depth, 63)][min(nonPrunedMoves, 63)];

      if (!tactical) {
        // increase reduction on non-pv
        if (!isPV)
          R++;

        // increase reduction if our eval is declining
        if (!improving)
          R++;

        if (MoveCapture(nullThreat) && MoveStart(move) != MoveEnd(nullThreat) && !board->checkers)
          R++;

<<<<<<< HEAD
        // decrease reduction if we're looking at a "specific" quiet move
        // killer1, killer2, and counter
        if (move == data->killers[data->ply][0] || move == data->killers[data->ply][1] ||
            (!isRoot && move == data->counters[MoveStartEnd(data->moves[data->ply - 1])]))
          R--;

=======
>>>>>>> 4ae68b7a
        // adjust reduction based on historical score
        R -= hist / 16384;
      } else {
        R--;
      }

      // prevent dropping into QS, extending, or reducing all extensions
      R = min(depth - 1, max(R, 1));
    }

    // First move of a PV node
    if (isPV && nonPrunedMoves == 1) {
      score = -Negamax(-beta, -alpha, newDepth - 1, thread, &childPv);
    } else {
      // potentially reduced search
      score = -Negamax(-alpha - 1, -alpha, newDepth - R, thread, &childPv);

      if (score > alpha && R != 1) // failed high on a reducede search, try again
        score = -Negamax(-alpha - 1, -alpha, newDepth - 1, thread, &childPv);

      if (score > alpha && (isRoot || score < beta)) // failed high again, do full window
        score = -Negamax(-beta, -alpha, newDepth - 1, thread, &childPv);
    }

    UndoMove(move, board);
    data->ply--;

    if (score > bestScore) {
      bestScore = score;
      bestMove = move;

      if (score > alpha) {
        alpha = score;

        // copy pv when alpha is raised
        pv->count = childPv.count + 1;
        pv->moves[0] = move;
        memcpy(pv->moves + 1, childPv.moves, childPv.count * sizeof(Move));
      }

      // we're failing high
      if (alpha >= beta) {
        UpdateHistories(data, move, depth, board->side, &quiets, numQuiets);
        break;
      }
    }
  }

  // Checkmate detection using movecount
  if (!totalMoves)
    return board->checkers ? -CHECKMATE + data->ply : 0;

  // don't let our score inflate too high (tb)
  bestScore = min(bestScore, maxScore);

  // prevent saving when in singular search
  if (!skipMove) {
    // save to the TT
    // TT_LOWER = we failed high, TT_UPPER = we didnt raise alpha, TT_EXACT = in
    int TTFlag = bestScore >= beta ? TT_LOWER : bestScore <= origAlpha ? TT_UPPER : TT_EXACT;
    TTPut(board->zobrist, depth, bestScore, TTFlag, bestMove, data->ply, data->evals[data->ply]);
  }

  return bestScore;
}

int Quiesce(int alpha, int beta, ThreadData* thread, PV* pv) {
  SearchParams* params = thread->params;
  SearchData* data = &thread->data;
  Board* board = &thread->board;

  PV childPv;
  pv->count = 0;

  data->nodes++;
  data->seldepth = max(data->ply, data->seldepth);

  // Either mainthread has ended us OR we've run out of time
  // this second check is more expensive and done only every 1024 nodes
  // 1Mnps ~1ms
  if (params->stopped || ((data->nodes & 1023) == 0 && params->timeset && GetTimeMS() > params->endTime))
    longjmp(thread->exit, 1);

  // draw check
  if (IsMaterialDraw(board) || IsRepetition(board, data->ply) || (board->halfMove > 99))
    return 0;

  // prevent overflows
  if (data->ply > MAX_SEARCH_PLY - 1)
    return Evaluate(board, thread);

  // check the transposition table for previous info
  int ttHit = 0;
  TTEntry* tt = TTProbe(&ttHit, board->zobrist);
  // TT score pruning - no depth check required since everything in QS is depth 0
  if (ttHit) {
    int ttScore = TTScore(tt, data->ply);
    if ((tt->flags & TT_EXACT) || ((tt->flags & TT_LOWER) && ttScore >= beta) ||
        ((tt->flags & TT_UPPER) && ttScore <= alpha))
      return ttScore;
  }

  // pull cached eval if it exists
  int eval = data->evals[data->ply] = (ttHit ? tt->eval : Evaluate(board, thread));

  // can we use an improved evaluation from the tt?
  if (ttHit) {
    int ttEval = TTScore(tt, data->ply);
    if (tt->flags & (ttEval > eval ? TT_LOWER : TT_UPPER))
      eval = ttEval;
  }

  // stand pat
  if (eval >= beta)
    return eval;

  if (eval > alpha)
    alpha = eval;

  int bestScore = eval;
  Move bestMove = NULL_MOVE;
  int origAlpha = alpha;

  Move move;
  MoveList moves;
<<<<<<< HEAD
  InitTacticalMoves(&moves);

  while ((move = NextMove(&moves, board, data, 0))) {
    int moveScore = SEE(board, move);
=======
  InitTacticalMoves(&moves, data);

  while ((move = NextMove(&moves, board))) {
    int see = SEE(board, move);
>>>>>>> 4ae68b7a
    // a delta prune look-a-like by Halogen
    // prune based on SEE scores rather than flat mat val
    if (eval + see + DELTA_CUTOFF < alpha || see < 0)
      continue;

    data->moves[data->ply++] = move;
    MakeMove(move, board);

    int score = -Quiesce(-beta, -alpha, thread, &childPv);

    UndoMove(move, board);
    data->ply--;

    if (score > bestScore) {
      bestScore = score;
      bestMove = move;

      if (score > alpha) {
        alpha = score;

        // copy pv
        pv->count = childPv.count + 1;
        pv->moves[0] = move;
        memcpy(pv->moves + 1, childPv.moves, childPv.count * sizeof(Move));
      }

      // failed high
      if (alpha >= beta)
        break;
    }
  }

  int TTFlag = bestScore >= beta ? TT_LOWER : bestScore <= origAlpha ? TT_UPPER : TT_EXACT;
  TTPut(board->zobrist, 0, bestScore, TTFlag, bestMove, data->ply, data->evals[data->ply]);

  return bestScore;
}

inline void PrintInfo(PV* pv, int score, int depth, ThreadData* thread) {
  uint64_t nodes = NodesSearched(thread->threads);
  uint64_t tbhits = TBHits(thread->threads);
  uint64_t time = GetTimeMS() - thread->params->startTime;
  uint64_t nps = 1000 * nodes / max(time, 1);
  int hashfull = TTFull();

  if (score > MATE_BOUND) {
    int movesToMate = (CHECKMATE - score) / 2 + ((CHECKMATE - score) & 1);

    printf("info depth %d seldepth %d nodes %lld nps %lld tbhits %lld hashfull %d time %lld score mate %d pv ", depth,
           thread->data.seldepth, nodes, nps, tbhits, hashfull, time, movesToMate);
  } else if (score < -MATE_BOUND) {
    int movesToMate = (CHECKMATE + score) / 2 - ((CHECKMATE - score) & 1);

    printf("info depth %d seldepth %d  nodes %lld nps %lld tbhits %lld hashfull %d time %lld score mate -%d pv ", depth,
           thread->data.seldepth, nodes, nps, tbhits, hashfull, time, movesToMate);
  } else {
    printf("info depth %d seldepth %d nodes %lld nps %lld tbhits %lld hashfull %d time %lld score cp %d pv ", depth,
           thread->data.seldepth, nodes, nps, tbhits, hashfull, time, score);
  }

  if (pv->count)
    PrintPV(pv);
  else
    printf("%s\n", MoveToStr(pv->moves[0]));
}

void PrintPV(PV* pv) {
  for (int i = 0; i < pv->count; i++)
    printf("%s ", MoveToStr(pv->moves[i]));
  printf("\n");
}<|MERGE_RESOLUTION|>--- conflicted
+++ resolved
@@ -1,679 +1,640 @@
-// Berserk is a UCI compliant chess engine written in C
-// Copyright (C) 2021 Jay Honnold
-
-// This program is free software: you can redistribute it and/or modify
-// it under the terms of the GNU General Public License as published by
-// the Free Software Foundation, either version 3 of the License, or
-// (at your option) any later version.
-
-// This program is distributed in the hope that it will be useful,
-// but WITHOUT ANY WARRANTY; without even the implied warranty of
-// MERCHANTABILITY or FITNESS FOR A PARTICULAR PURPOSE.  See the
-// GNU General Public License for more details.
-
-// You should have received a copy of the GNU General Public License
-// along with this program.  If not, see <https://www.gnu.org/licenses/>.
-
-#include <assert.h>
-#include <math.h>
-#include <pthread.h>
-#include <setjmp.h>
-#include <stdio.h>
-#include <stdlib.h>
-#include <string.h>
-
-#include "board.h"
-#include "eval.h"
-#include "history.h"
-#include "move.h"
-#include "movegen.h"
-#include "movepick.h"
-#include "pyrrhic/tbprobe.h"
-#include "search.h"
-#include "see.h"
-#include "tb.h"
-#include "thread.h"
-#include "timeman.h"
-#include "transposition.h"
-#include "types.h"
-#include "util.h"
-
-// arrays to store these pruning cutoffs at specific depths
-int LMR[MAX_SEARCH_PLY][64];
-int LMP[2][MAX_SEARCH_PLY];
-int STATIC_PRUNE[2][MAX_SEARCH_PLY];
-int RFP[MAX_SEARCH_PLY];
-
-void InitPruningAndReductionTables() {
-  for (int depth = 1; depth < MAX_SEARCH_PLY; depth++)
-    for (int moves = 1; moves < 64; moves++)
-      // Credit to Ethereal for this LMR
-      LMR[depth][moves] = (int)(0.8f + log(depth) * log(1.2f * moves) / 2.5f);
-
-  LMR[0][0] = LMR[0][1] = LMR[1][0] = 0;
-
-  for (int depth = 0; depth < MAX_SEARCH_PLY; depth++) {
-    // LMP has both a improving (more strict) and non-improving evalution parameter
-    // for lmp. If the evaluation is getting better we want to check more
-    LMP[0][depth] = (3 + depth * depth) / 2;
-    LMP[1][depth] = 3 + depth * depth;
-
-    STATIC_PRUNE[0][depth] = -SEE_PRUNE_CUTOFF * depth * depth; // quiet move cutoff
-    STATIC_PRUNE[1][depth] = -SEE_PRUNE_CAPTURE_CUTOFF * depth; // capture cutoff
-
-    RFP[depth] = RFP_STEP_RISE * depth * depth / 2 - RFP_STEP_RISE * depth / 2 + RFP_BASE * depth;
-  }
-}
-
-void* UCISearch(void* arg) {
-  SearchArgs* args = (SearchArgs*)arg;
-
-  Board* board = args->board;
-  SearchParams* params = args->params;
-  ThreadData* threads = args->threads;
-
-  BestMove(board, params, threads);
-
-  free(args);
-  return NULL;
-}
-
-int BestMove(Board* board, SearchParams* params, ThreadData* threads) {
-  Move bestMove;
-  if ((bestMove = TBRootProbe(board))) {
-    printf("bestmove %s\n", MoveToStr(bestMove));
-    return 0;
-  }
-
-  pthread_t pthreads[threads->count];
-  InitPool(board, params, threads);
-
-  params->stopped = 0;
-
-  // start at 1, we will resuse main-thread
-  for (int i = 1; i < threads->count; i++)
-    pthread_create(&pthreads[i], NULL, &Search, &threads[i]);
-  Search(&threads[0]);
-
-  // if main thread stopped, then stop all and wait till complete
-  params->stopped = 1;
-  for (int i = 1; i < threads->count; i++)
-    pthread_join(pthreads[i], NULL);
-
-  // we accept the best move from the mainthread
-  bestMove = threads[0].data.bestMove;
-  int bestScore = threads[0].data.score;
-
-  printf("bestmove %s\n", MoveToStr(bestMove));
-  return bestScore;
-}
-
-void* Search(void* arg) {
-  ThreadData* thread = (ThreadData*)arg;
-  SearchParams* params = thread->params;
-  SearchData* data = &thread->data;
-  PV* pv = &thread->pv;
-  int mainThread = !thread->idx;
-
-  int alpha = -CHECKMATE;
-  int beta = CHECKMATE;
-  int score = 0;
-  int expands = 0;
-
-  // set a hot exit point for this thread
-  if (!setjmp(thread->exit)) {
-
-    // Iterative deepening
-    for (int depth = 1; depth <= params->depth; depth++) {
-      // delta is our window for search. early depths get full searches
-      // as we don't know what score to expect. Otherwise we start with a window of 16 (8x2), but
-      // vary this slightly based on the previous depths window expansion count
-      int delta = depth >= 5 && abs(score) <= 1000 ? WINDOW : CHECKMATE;
-
-      expands = 0;
-      alpha = max(score - delta, -CHECKMATE);
-      beta = min(score + delta, CHECKMATE);
-
-      while (!params->stopped) {
-        // search!
-        score = Negamax(alpha, beta, depth, thread, pv);
-
-        if (mainThread && ((GetTimeMS() - 2500 >= params->startTime) || (score > alpha && score < beta)))
-          PrintInfo(pv, score, depth, thread);
-
-        if (score <= alpha) {
-          // adjust beta downward when failing low
-          beta = (alpha + beta) / 2;
-          alpha = max(alpha - delta, -CHECKMATE);
-        } else if (score >= beta) {
-          beta = min(beta + delta, CHECKMATE);
-        } else
-          break;
-
-        // delta x 1.5
-        delta += delta / 2;
-        expands++;
-      }
-
-      if (mainThread)
-        UpdateTimeParams(params, data->score, score, expands, depth);
-
-      data->bestMove = pv->moves[0];
-      data->score = score;
-    }
-  }
-
-  return NULL;
-}
-
-int Negamax(int alpha, int beta, int depth, ThreadData* thread, PV* pv) {
-  SearchParams* params = thread->params;
-  SearchData* data = &thread->data;
-  Board* board = &thread->board;
-
-  PV childPv;
-  pv->count = 0;
-
-  int isPV = beta - alpha != 1; // pv node when doing a full window
-  int isRoot = !data->ply;      //
-  int score = -CHECKMATE;       // initially assume the worst case
-  int bestScore = -CHECKMATE;   //
-  int maxScore = CHECKMATE;     // best possible
-  int origAlpha = alpha;        // remember first alpha for tt storage
-
-  Move bestMove = NULL_MOVE;
-  Move skipMove = data->skipMove[data->ply]; // skip used in SE (concept from SF)
-  Move nullThreat = NULL_MOVE;
-  Move hashMove = NULL_MOVE;
-
-  Move move;
-  MoveList moves;
-
-  // drop into tactical moves only
-  if (depth <= 0)
-    return Quiesce(alpha, beta, thread, pv);
-
-  data->nodes++;
-  data->seldepth = max(data->ply, data->seldepth);
-
-  // Either mainthread has ended us OR we've run out of time
-  // this second check is more expensive and done only every 1024 nodes
-  // 1Mnps ~1ms
-  if (params->stopped || (!(data->nodes & 1023) && params->timeset && GetTimeMS() > params->endTime))
-    longjmp(thread->exit, 1);
-
-  if (!isRoot) {
-    // draw
-    if (IsRepetition(board, data->ply) || IsMaterialDraw(board) || (board->halfMove > 99))
-      return 2 - (data->nodes & 0x3);
-
-    // Prevent overflows
-    if (data->ply > MAX_SEARCH_PLY - 1)
-      return Evaluate(board, thread);
-
-    // Mate distance pruning
-    alpha = max(alpha, -CHECKMATE + data->ply);
-    beta = min(beta, CHECKMATE - data->ply - 1);
-    if (alpha >= beta)
-      return alpha;
-  }
-
-  // check the transposition table for previous info
-  // we ignore the tt on singular extension searches
-  int ttHit = 0;
-  TTEntry* tt = skipMove ? NULL : TTProbe(&ttHit, board->zobrist);
-  if (ttHit)
-    hashMove = tt->move;
-
-  // if the TT has a value that fits our position and has been searched to an equal or greater depth, then we accept
-  // this score and prune
-  if (!isPV && ttHit && tt->depth >= depth) {
-    int ttScore = TTScore(tt, data->ply);
-
-    if ((tt->flags & TT_EXACT) || ((tt->flags & TT_LOWER) && ttScore >= beta) ||
-        ((tt->flags & TT_UPPER) && ttScore <= alpha))
-      return ttScore;
-  }
-
-  // tablebase - we do not do this at root
-  if (!isRoot) {
-    unsigned tbResult = TBProbe(board);
-
-    if (tbResult != TB_RESULT_FAILED) {
-      data->tbhits++;
-
-      int flag;
-      switch (tbResult) {
-      case TB_WIN:
-        score = TB_WIN_BOUND - data->ply;
-        flag = TT_LOWER;
-        break;
-      case TB_LOSS:
-        score = -TB_WIN_BOUND + data->ply;
-        flag = TT_UPPER;
-        break;
-      default:
-        score = 0;
-        flag = TT_EXACT;
-        break;
-      }
-
-      // if the tablebase gives us what we want, then we accept it's score and return
-      if ((flag & TT_EXACT) || ((flag & TT_LOWER) && score >= beta) || ((flag & TT_UPPER) && score <= alpha)) {
-        TTPut(board->zobrist, depth, score, flag, 0, data->ply, 0);
-        return score;
-      }
-
-      // for pv node searches we adjust our a/b search accordingly
-      if (isPV) {
-        if (flag & TT_LOWER) {
-          bestScore = score;
-          alpha = max(alpha, score);
-        } else
-          maxScore = score;
-      }
-    }
-  }
-
-  // IIR by Ed Schroder
-  // http://talkchess.com/forum3/viewtopic.php?f=7&t=74769&sid=64085e3396554f0fba414404445b3120
-  if (depth >= 4 && !ttHit && !skipMove)
-    depth--;
-
-  // pull previous static eval from tt - this is depth independent
-  int eval = data->evals[data->ply] = (ttHit ? tt->eval : Evaluate(board, thread));
-  // getting better if eval has gone up
-  int improving = data->ply >= 2 && (data->evals[data->ply] > data->evals[data->ply - 2]);
-
-  // reset moves to moves related to 1 additional ply
-  data->skipMove[data->ply + 1] = NULL_MOVE;
-  data->killers[data->ply + 1][0] = NULL_MOVE;
-  data->killers[data->ply + 1][1] = NULL_MOVE;
-
-  if (!isPV && !board->checkers) {
-    // Our TT might have a more accurate evaluation score, use this
-    if (ttHit && tt->depth >= depth) {
-      int ttScore = TTScore(tt, data->ply);
-      if (tt->flags & (ttScore > eval ? TT_LOWER : TT_UPPER))
-        eval = ttScore;
-    }
-
-    // Reverse Futility Pruning
-    // i.e. the static eval is so far above beta we prune
-    if (depth <= 6 && eval - RFP[depth] >= beta && eval < MATE_BOUND)
-      return eval;
-
-    // Null move pruning
-    // i.e. Our position is so good we can give our opponnent a free move and
-    // they still can't catch up (this is usually countered by captures or mate threats)
-    if (depth >= 3 && data->moves[data->ply - 1] != NULL_MOVE && !skipMove && eval >= beta && HasNonPawn(board)) {
-      int R = 3 + depth / 6 + min((eval - beta) / 200, 3);
-      R = min(depth, R); // don't go too low
-
-      data->moves[data->ply++] = NULL_MOVE;
-      MakeNullMove(board);
-
-      score = -Negamax(-beta, -beta + 1, depth - R, thread, &childPv);
-
-      UndoNullMove(board);
-      data->ply--;
-
-      if (score >= beta)
-        return beta;
-
-      nullThreat = childPv.count ? childPv.moves[0] : NULL_MOVE;
-    }
-
-    // Prob cut
-    // If a relatively deep search from our TT doesn't say this node is
-    // less than beta + margin, then we run a shallow search to look
-    int probBeta = beta + 100;
-    if (depth > 4 && abs(beta) < MATE_BOUND &&
-        !(ttHit && tt->depth >= depth - 3 && TTScore(tt, data->ply) < probBeta)) {
-
-<<<<<<< HEAD
-      InitTacticalMoves(&moves);
-      while ((move = NextMove(&moves, board, data, 0))) {
-=======
-      InitTacticalMoves(&moves, data);
-      while ((move = NextMove(&moves, board))) {
->>>>>>> 4ae68b7a
-        data->moves[data->ply++] = move;
-        MakeMove(move, board);
-
-        // qsearch to quickly check
-        score = -Quiesce(-probBeta, -probBeta + 1, thread, pv);
-
-        // if it's still above our cutoff, revalidate
-        if (score >= probBeta)
-          score = -Negamax(-probBeta, -probBeta + 1, depth - 4, thread, pv);
-
-        UndoMove(move, board);
-        data->ply--;
-
-        if (score >= probBeta)
-          return score;
-      }
-    }
-  }
-
-<<<<<<< HEAD
-  // IIR by Ed Schroder
-  // http://talkchess.com/forum3/viewtopic.php?f=7&t=74769&sid=64085e3396554f0fba414404445b3120
-  if (depth >= 4 && !ttHit && !skipMove)
-    depth--;
-
-  Move quiets[64] = {0};
-  int totalMoves = 0, nonPrunedMoves = 0, numQuiets = 0;
-  InitAllMoves(&moves, hashMove, data);
-
-  while ((move = NextMove(&moves, board, data, 0))) {
-=======
-  int totalMoves = 0, nonPrunedMoves = 0;
-  MoveList quiets;
-  quiets.count = 0;
-  InitAllMoves(&moves, data, hashMove);
-
-  while ((move = NextMove(&moves, board))) {
->>>>>>> 4ae68b7a
-    // don't search this during singular
-    if (skipMove == move)
-      continue;
-
-    int tactical = !!Tactical(move);
-<<<<<<< HEAD
-    int moveScore = !tactical ? data->hh[board->side][MoveStartEnd(move)] : 0;
-=======
-    int specialQuiet = !tactical && (move == moves.k1 || move == moves.k2 || move == moves.cm);
-    int hist = !tactical ? data->hh[board->side][MoveStartEnd(move)] : 0;
->>>>>>> 4ae68b7a
-
-    if (bestScore > -MATE_BOUND && depth <= 8 && !tactical && totalMoves > LMP[improving][depth])
-      continue;
-
-    totalMoves++;
-
-    if (bestScore > -MATE_BOUND && !tactical && depth <= 2 && !specialQuiet && hist <= -2048 * depth * depth)
-      continue;
-
-    // Static evaluation pruning, this applies for both quiet and tactical moves
-    // quiet moves use a quadratic scale upwards
-    if (bestScore > -MATE_BOUND && SEE(board, move) < STATIC_PRUNE[tactical][depth])
-      continue;
-
-    nonPrunedMoves++;
-
-    if (isRoot && !thread->idx && GetTimeMS() - 2500 >= params->startTime)
-      printf("info depth %d currmove %s currmovenumber %d\n", depth, MoveToStr(move), nonPrunedMoves);
-
-    if (!tactical)
-      quiets[numQuiets++] = move;
-
-    // singular extension
-    // if one move is better than all the rest, then we consider this singular
-    // and look at it more (extend). Singular is determined by checking all other
-    // moves at a shallow depth on a nullwindow that is somewhere below the tt evaluation
-    // implemented using "skip move" recursion like in SF (allows for reductions when doing singular search)
-    int extension = 0;
-    if (depth >= 8 && !skipMove && !isRoot && ttHit && move == tt->move && tt->depth >= depth - 3 &&
-        abs(TTScore(tt, data->ply)) < MATE_BOUND && (tt->flags & TT_LOWER)) {
-      int sBeta = max(TTScore(tt, data->ply) - depth * 2, -CHECKMATE);
-      int sDepth = depth / 2 - 1;
-
-      data->skipMove[data->ply] = move;
-      score = Negamax(sBeta - 1, sBeta, sDepth, thread, pv);
-      data->skipMove[data->ply] = NULL_MOVE;
-
-      // no score failed above sBeta, so this is singular
-      if (score < sBeta)
-        extension = 1 + (!isPV && score < sBeta - 100);
-    }
-
-    // re-capture extension - looks for a follow up capture on the same square
-    // as the previous capture
-    if (isPV && !isRoot && !extension) {
-      Move parentMove = data->moves[data->ply - 1];
-
-      if (!(MoveCapture(parentMove) ^ MoveCapture(move)) && MoveEnd(parentMove) == MoveEnd(move))
-        extension = 1;
-    }
-
-    data->moves[data->ply++] = move;
-    MakeMove(move, board);
-
-    // apply extensions
-    int newDepth = depth + max(extension, !!board->checkers);
-
-    // Late move reductions
-    int R = 1;
-    if (depth > 2 && nonPrunedMoves > 1 && !specialQuiet) {
-      R = LMR[min(depth, 63)][min(nonPrunedMoves, 63)];
-
-      if (!tactical) {
-        // increase reduction on non-pv
-        if (!isPV)
-          R++;
-
-        // increase reduction if our eval is declining
-        if (!improving)
-          R++;
-
-        if (MoveCapture(nullThreat) && MoveStart(move) != MoveEnd(nullThreat) && !board->checkers)
-          R++;
-
-<<<<<<< HEAD
-        // decrease reduction if we're looking at a "specific" quiet move
-        // killer1, killer2, and counter
-        if (move == data->killers[data->ply][0] || move == data->killers[data->ply][1] ||
-            (!isRoot && move == data->counters[MoveStartEnd(data->moves[data->ply - 1])]))
-          R--;
-
-=======
->>>>>>> 4ae68b7a
-        // adjust reduction based on historical score
-        R -= hist / 16384;
-      } else {
-        R--;
-      }
-
-      // prevent dropping into QS, extending, or reducing all extensions
-      R = min(depth - 1, max(R, 1));
-    }
-
-    // First move of a PV node
-    if (isPV && nonPrunedMoves == 1) {
-      score = -Negamax(-beta, -alpha, newDepth - 1, thread, &childPv);
-    } else {
-      // potentially reduced search
-      score = -Negamax(-alpha - 1, -alpha, newDepth - R, thread, &childPv);
-
-      if (score > alpha && R != 1) // failed high on a reducede search, try again
-        score = -Negamax(-alpha - 1, -alpha, newDepth - 1, thread, &childPv);
-
-      if (score > alpha && (isRoot || score < beta)) // failed high again, do full window
-        score = -Negamax(-beta, -alpha, newDepth - 1, thread, &childPv);
-    }
-
-    UndoMove(move, board);
-    data->ply--;
-
-    if (score > bestScore) {
-      bestScore = score;
-      bestMove = move;
-
-      if (score > alpha) {
-        alpha = score;
-
-        // copy pv when alpha is raised
-        pv->count = childPv.count + 1;
-        pv->moves[0] = move;
-        memcpy(pv->moves + 1, childPv.moves, childPv.count * sizeof(Move));
-      }
-
-      // we're failing high
-      if (alpha >= beta) {
-        UpdateHistories(data, move, depth, board->side, &quiets, numQuiets);
-        break;
-      }
-    }
-  }
-
-  // Checkmate detection using movecount
-  if (!totalMoves)
-    return board->checkers ? -CHECKMATE + data->ply : 0;
-
-  // don't let our score inflate too high (tb)
-  bestScore = min(bestScore, maxScore);
-
-  // prevent saving when in singular search
-  if (!skipMove) {
-    // save to the TT
-    // TT_LOWER = we failed high, TT_UPPER = we didnt raise alpha, TT_EXACT = in
-    int TTFlag = bestScore >= beta ? TT_LOWER : bestScore <= origAlpha ? TT_UPPER : TT_EXACT;
-    TTPut(board->zobrist, depth, bestScore, TTFlag, bestMove, data->ply, data->evals[data->ply]);
-  }
-
-  return bestScore;
-}
-
-int Quiesce(int alpha, int beta, ThreadData* thread, PV* pv) {
-  SearchParams* params = thread->params;
-  SearchData* data = &thread->data;
-  Board* board = &thread->board;
-
-  PV childPv;
-  pv->count = 0;
-
-  data->nodes++;
-  data->seldepth = max(data->ply, data->seldepth);
-
-  // Either mainthread has ended us OR we've run out of time
-  // this second check is more expensive and done only every 1024 nodes
-  // 1Mnps ~1ms
-  if (params->stopped || ((data->nodes & 1023) == 0 && params->timeset && GetTimeMS() > params->endTime))
-    longjmp(thread->exit, 1);
-
-  // draw check
-  if (IsMaterialDraw(board) || IsRepetition(board, data->ply) || (board->halfMove > 99))
-    return 0;
-
-  // prevent overflows
-  if (data->ply > MAX_SEARCH_PLY - 1)
-    return Evaluate(board, thread);
-
-  // check the transposition table for previous info
-  int ttHit = 0;
-  TTEntry* tt = TTProbe(&ttHit, board->zobrist);
-  // TT score pruning - no depth check required since everything in QS is depth 0
-  if (ttHit) {
-    int ttScore = TTScore(tt, data->ply);
-    if ((tt->flags & TT_EXACT) || ((tt->flags & TT_LOWER) && ttScore >= beta) ||
-        ((tt->flags & TT_UPPER) && ttScore <= alpha))
-      return ttScore;
-  }
-
-  // pull cached eval if it exists
-  int eval = data->evals[data->ply] = (ttHit ? tt->eval : Evaluate(board, thread));
-
-  // can we use an improved evaluation from the tt?
-  if (ttHit) {
-    int ttEval = TTScore(tt, data->ply);
-    if (tt->flags & (ttEval > eval ? TT_LOWER : TT_UPPER))
-      eval = ttEval;
-  }
-
-  // stand pat
-  if (eval >= beta)
-    return eval;
-
-  if (eval > alpha)
-    alpha = eval;
-
-  int bestScore = eval;
-  Move bestMove = NULL_MOVE;
-  int origAlpha = alpha;
-
-  Move move;
-  MoveList moves;
-<<<<<<< HEAD
-  InitTacticalMoves(&moves);
-
-  while ((move = NextMove(&moves, board, data, 0))) {
-    int moveScore = SEE(board, move);
-=======
-  InitTacticalMoves(&moves, data);
-
-  while ((move = NextMove(&moves, board))) {
-    int see = SEE(board, move);
->>>>>>> 4ae68b7a
-    // a delta prune look-a-like by Halogen
-    // prune based on SEE scores rather than flat mat val
-    if (eval + see + DELTA_CUTOFF < alpha || see < 0)
-      continue;
-
-    data->moves[data->ply++] = move;
-    MakeMove(move, board);
-
-    int score = -Quiesce(-beta, -alpha, thread, &childPv);
-
-    UndoMove(move, board);
-    data->ply--;
-
-    if (score > bestScore) {
-      bestScore = score;
-      bestMove = move;
-
-      if (score > alpha) {
-        alpha = score;
-
-        // copy pv
-        pv->count = childPv.count + 1;
-        pv->moves[0] = move;
-        memcpy(pv->moves + 1, childPv.moves, childPv.count * sizeof(Move));
-      }
-
-      // failed high
-      if (alpha >= beta)
-        break;
-    }
-  }
-
-  int TTFlag = bestScore >= beta ? TT_LOWER : bestScore <= origAlpha ? TT_UPPER : TT_EXACT;
-  TTPut(board->zobrist, 0, bestScore, TTFlag, bestMove, data->ply, data->evals[data->ply]);
-
-  return bestScore;
-}
-
-inline void PrintInfo(PV* pv, int score, int depth, ThreadData* thread) {
-  uint64_t nodes = NodesSearched(thread->threads);
-  uint64_t tbhits = TBHits(thread->threads);
-  uint64_t time = GetTimeMS() - thread->params->startTime;
-  uint64_t nps = 1000 * nodes / max(time, 1);
-  int hashfull = TTFull();
-
-  if (score > MATE_BOUND) {
-    int movesToMate = (CHECKMATE - score) / 2 + ((CHECKMATE - score) & 1);
-
-    printf("info depth %d seldepth %d nodes %lld nps %lld tbhits %lld hashfull %d time %lld score mate %d pv ", depth,
-           thread->data.seldepth, nodes, nps, tbhits, hashfull, time, movesToMate);
-  } else if (score < -MATE_BOUND) {
-    int movesToMate = (CHECKMATE + score) / 2 - ((CHECKMATE - score) & 1);
-
-    printf("info depth %d seldepth %d  nodes %lld nps %lld tbhits %lld hashfull %d time %lld score mate -%d pv ", depth,
-           thread->data.seldepth, nodes, nps, tbhits, hashfull, time, movesToMate);
-  } else {
-    printf("info depth %d seldepth %d nodes %lld nps %lld tbhits %lld hashfull %d time %lld score cp %d pv ", depth,
-           thread->data.seldepth, nodes, nps, tbhits, hashfull, time, score);
-  }
-
-  if (pv->count)
-    PrintPV(pv);
-  else
-    printf("%s\n", MoveToStr(pv->moves[0]));
-}
-
-void PrintPV(PV* pv) {
-  for (int i = 0; i < pv->count; i++)
-    printf("%s ", MoveToStr(pv->moves[i]));
-  printf("\n");
+// Berserk is a UCI compliant chess engine written in C
+// Copyright (C) 2021 Jay Honnold
+
+// This program is free software: you can redistribute it and/or modify
+// it under the terms of the GNU General Public License as published by
+// the Free Software Foundation, either version 3 of the License, or
+// (at your option) any later version.
+
+// This program is distributed in the hope that it will be useful,
+// but WITHOUT ANY WARRANTY; without even the implied warranty of
+// MERCHANTABILITY or FITNESS FOR A PARTICULAR PURPOSE.  See the
+// GNU General Public License for more details.
+
+// You should have received a copy of the GNU General Public License
+// along with this program.  If not, see <https://www.gnu.org/licenses/>.
+
+#include <assert.h>
+#include <math.h>
+#include <pthread.h>
+#include <setjmp.h>
+#include <stdio.h>
+#include <stdlib.h>
+#include <string.h>
+
+#include "board.h"
+#include "eval.h"
+#include "history.h"
+#include "move.h"
+#include "movegen.h"
+#include "movepick.h"
+#include "pyrrhic/tbprobe.h"
+#include "search.h"
+#include "see.h"
+#include "tb.h"
+#include "thread.h"
+#include "timeman.h"
+#include "transposition.h"
+#include "types.h"
+#include "util.h"
+
+// arrays to store these pruning cutoffs at specific depths
+int LMR[MAX_SEARCH_PLY][64];
+int LMP[2][MAX_SEARCH_PLY];
+int STATIC_PRUNE[2][MAX_SEARCH_PLY];
+int RFP[MAX_SEARCH_PLY];
+
+void InitPruningAndReductionTables() {
+  for (int depth = 1; depth < MAX_SEARCH_PLY; depth++)
+    for (int moves = 1; moves < 64; moves++)
+      // Credit to Ethereal for this LMR
+      LMR[depth][moves] = (int)(0.8f + log(depth) * log(1.2f * moves) / 2.5f);
+
+  LMR[0][0] = LMR[0][1] = LMR[1][0] = 0;
+
+  for (int depth = 0; depth < MAX_SEARCH_PLY; depth++) {
+    // LMP has both a improving (more strict) and non-improving evalution parameter
+    // for lmp. If the evaluation is getting better we want to check more
+    LMP[0][depth] = (3 + depth * depth) / 2;
+    LMP[1][depth] = 3 + depth * depth;
+
+    STATIC_PRUNE[0][depth] = -SEE_PRUNE_CUTOFF * depth * depth; // quiet move cutoff
+    STATIC_PRUNE[1][depth] = -SEE_PRUNE_CAPTURE_CUTOFF * depth; // capture cutoff
+
+    RFP[depth] = RFP_STEP_RISE * depth * depth / 2 - RFP_STEP_RISE * depth / 2 + RFP_BASE * depth;
+  }
+}
+
+void* UCISearch(void* arg) {
+  SearchArgs* args = (SearchArgs*)arg;
+
+  Board* board = args->board;
+  SearchParams* params = args->params;
+  ThreadData* threads = args->threads;
+
+  BestMove(board, params, threads);
+
+  free(args);
+  return NULL;
+}
+
+int BestMove(Board* board, SearchParams* params, ThreadData* threads) {
+  Move bestMove;
+  if ((bestMove = TBRootProbe(board))) {
+    printf("bestmove %s\n", MoveToStr(bestMove));
+    return 0;
+  }
+
+  pthread_t pthreads[threads->count];
+  InitPool(board, params, threads);
+
+  params->stopped = 0;
+
+  // start at 1, we will resuse main-thread
+  for (int i = 1; i < threads->count; i++)
+    pthread_create(&pthreads[i], NULL, &Search, &threads[i]);
+  Search(&threads[0]);
+
+  // if main thread stopped, then stop all and wait till complete
+  params->stopped = 1;
+  for (int i = 1; i < threads->count; i++)
+    pthread_join(pthreads[i], NULL);
+
+  // we accept the best move from the mainthread
+  bestMove = threads[0].data.bestMove;
+  int bestScore = threads[0].data.score;
+
+  printf("bestmove %s\n", MoveToStr(bestMove));
+  return bestScore;
+}
+
+void* Search(void* arg) {
+  ThreadData* thread = (ThreadData*)arg;
+  SearchParams* params = thread->params;
+  SearchData* data = &thread->data;
+  PV* pv = &thread->pv;
+  int mainThread = !thread->idx;
+
+  int alpha = -CHECKMATE;
+  int beta = CHECKMATE;
+  int score = 0;
+  int expands = 0;
+
+  // set a hot exit point for this thread
+  if (!setjmp(thread->exit)) {
+
+    // Iterative deepening
+    for (int depth = 1; depth <= params->depth; depth++) {
+      // delta is our window for search. early depths get full searches
+      // as we don't know what score to expect. Otherwise we start with a window of 16 (8x2), but
+      // vary this slightly based on the previous depths window expansion count
+      int delta = depth >= 5 && abs(score) <= 1000 ? WINDOW : CHECKMATE;
+
+      expands = 0;
+      alpha = max(score - delta, -CHECKMATE);
+      beta = min(score + delta, CHECKMATE);
+
+      while (!params->stopped) {
+        // search!
+        score = Negamax(alpha, beta, depth, thread, pv);
+
+        if (mainThread && ((GetTimeMS() - 2500 >= params->startTime) || (score > alpha && score < beta)))
+          PrintInfo(pv, score, depth, thread);
+
+        if (score <= alpha) {
+          // adjust beta downward when failing low
+          beta = (alpha + beta) / 2;
+          alpha = max(alpha - delta, -CHECKMATE);
+        } else if (score >= beta) {
+          beta = min(beta + delta, CHECKMATE);
+        } else
+          break;
+
+        // delta x 1.5
+        delta += delta / 2;
+        expands++;
+      }
+
+      if (mainThread)
+        UpdateTimeParams(params, data->score, score, expands, depth);
+
+      data->bestMove = pv->moves[0];
+      data->score = score;
+    }
+  }
+
+  return NULL;
+}
+
+int Negamax(int alpha, int beta, int depth, ThreadData* thread, PV* pv) {
+  SearchParams* params = thread->params;
+  SearchData* data = &thread->data;
+  Board* board = &thread->board;
+
+  PV childPv;
+  pv->count = 0;
+
+  int isPV = beta - alpha != 1; // pv node when doing a full window
+  int isRoot = !data->ply;      //
+  int score = -CHECKMATE;       // initially assume the worst case
+  int bestScore = -CHECKMATE;   //
+  int maxScore = CHECKMATE;     // best possible
+  int origAlpha = alpha;        // remember first alpha for tt storage
+
+  Move bestMove = NULL_MOVE;
+  Move skipMove = data->skipMove[data->ply]; // skip used in SE (concept from SF)
+  Move nullThreat = NULL_MOVE;
+  Move hashMove = NULL_MOVE;
+
+  Move move;
+  MoveList moves;
+
+  // drop into tactical moves only
+  if (depth <= 0)
+    return Quiesce(alpha, beta, thread, pv);
+
+  data->nodes++;
+  data->seldepth = max(data->ply, data->seldepth);
+
+  // Either mainthread has ended us OR we've run out of time
+  // this second check is more expensive and done only every 1024 nodes
+  // 1Mnps ~1ms
+  if (params->stopped || (!(data->nodes & 1023) && params->timeset && GetTimeMS() > params->endTime))
+    longjmp(thread->exit, 1);
+
+  if (!isRoot) {
+    // draw
+    if (IsRepetition(board, data->ply) || IsMaterialDraw(board) || (board->halfMove > 99))
+      return 2 - (data->nodes & 0x3);
+
+    // Prevent overflows
+    if (data->ply > MAX_SEARCH_PLY - 1)
+      return Evaluate(board, thread);
+
+    // Mate distance pruning
+    alpha = max(alpha, -CHECKMATE + data->ply);
+    beta = min(beta, CHECKMATE - data->ply - 1);
+    if (alpha >= beta)
+      return alpha;
+  }
+
+  // check the transposition table for previous info
+  // we ignore the tt on singular extension searches
+  int ttHit = 0;
+  TTEntry* tt = skipMove ? NULL : TTProbe(&ttHit, board->zobrist);
+  if (ttHit)
+    hashMove = tt->move;
+
+  // if the TT has a value that fits our position and has been searched to an equal or greater depth, then we accept
+  // this score and prune
+  if (!isPV && ttHit && tt->depth >= depth) {
+    int ttScore = TTScore(tt, data->ply);
+
+    if ((tt->flags & TT_EXACT) || ((tt->flags & TT_LOWER) && ttScore >= beta) ||
+        ((tt->flags & TT_UPPER) && ttScore <= alpha))
+      return ttScore;
+  }
+
+  // tablebase - we do not do this at root
+  if (!isRoot) {
+    unsigned tbResult = TBProbe(board);
+
+    if (tbResult != TB_RESULT_FAILED) {
+      data->tbhits++;
+
+      int flag;
+      switch (tbResult) {
+      case TB_WIN:
+        score = TB_WIN_BOUND - data->ply;
+        flag = TT_LOWER;
+        break;
+      case TB_LOSS:
+        score = -TB_WIN_BOUND + data->ply;
+        flag = TT_UPPER;
+        break;
+      default:
+        score = 0;
+        flag = TT_EXACT;
+        break;
+      }
+
+      // if the tablebase gives us what we want, then we accept it's score and return
+      if ((flag & TT_EXACT) || ((flag & TT_LOWER) && score >= beta) || ((flag & TT_UPPER) && score <= alpha)) {
+        TTPut(board->zobrist, depth, score, flag, 0, data->ply, 0);
+        return score;
+      }
+
+      // for pv node searches we adjust our a/b search accordingly
+      if (isPV) {
+        if (flag & TT_LOWER) {
+          bestScore = score;
+          alpha = max(alpha, score);
+        } else
+          maxScore = score;
+      }
+    }
+  }
+
+  // IIR by Ed Schroder
+  // http://talkchess.com/forum3/viewtopic.php?f=7&t=74769&sid=64085e3396554f0fba414404445b3120
+  if (depth >= 4 && !ttHit && !skipMove)
+    depth--;
+
+  // pull previous static eval from tt - this is depth independent
+  int eval = data->evals[data->ply] = (ttHit ? tt->eval : Evaluate(board, thread));
+  // getting better if eval has gone up
+  int improving = data->ply >= 2 && (data->evals[data->ply] > data->evals[data->ply - 2]);
+
+  // reset moves to moves related to 1 additional ply
+  data->skipMove[data->ply + 1] = NULL_MOVE;
+  data->killers[data->ply + 1][0] = NULL_MOVE;
+  data->killers[data->ply + 1][1] = NULL_MOVE;
+
+  if (!isPV && !board->checkers) {
+    // Our TT might have a more accurate evaluation score, use this
+    if (ttHit && tt->depth >= depth) {
+      int ttScore = TTScore(tt, data->ply);
+      if (tt->flags & (ttScore > eval ? TT_LOWER : TT_UPPER))
+        eval = ttScore;
+    }
+
+    // Reverse Futility Pruning
+    // i.e. the static eval is so far above beta we prune
+    if (depth <= 6 && eval - RFP[depth] >= beta && eval < MATE_BOUND)
+      return eval;
+
+    // Null move pruning
+    // i.e. Our position is so good we can give our opponnent a free move and
+    // they still can't catch up (this is usually countered by captures or mate threats)
+    if (depth >= 3 && data->moves[data->ply - 1] != NULL_MOVE && !skipMove && eval >= beta && HasNonPawn(board)) {
+      int R = 3 + depth / 6 + min((eval - beta) / 200, 3);
+      R = min(depth, R); // don't go too low
+
+      data->moves[data->ply++] = NULL_MOVE;
+      MakeNullMove(board);
+
+      score = -Negamax(-beta, -beta + 1, depth - R, thread, &childPv);
+
+      UndoNullMove(board);
+      data->ply--;
+
+      if (score >= beta)
+        return beta;
+
+      nullThreat = childPv.count ? childPv.moves[0] : NULL_MOVE;
+    }
+
+    // Prob cut
+    // If a relatively deep search from our TT doesn't say this node is
+    // less than beta + margin, then we run a shallow search to look
+    int probBeta = beta + 100;
+    if (depth > 4 && abs(beta) < MATE_BOUND &&
+        !(ttHit && tt->depth >= depth - 3 && TTScore(tt, data->ply) < probBeta)) {
+
+      InitTacticalMoves(&moves);
+      while ((move = NextMove(&moves, board, data, 0))) {
+        data->moves[data->ply++] = move;
+        MakeMove(move, board);
+
+        // qsearch to quickly check
+        score = -Quiesce(-probBeta, -probBeta + 1, thread, pv);
+
+        // if it's still above our cutoff, revalidate
+        if (score >= probBeta)
+          score = -Negamax(-probBeta, -probBeta + 1, depth - 4, thread, pv);
+
+        UndoMove(move, board);
+        data->ply--;
+
+        if (score >= probBeta)
+          return score;
+      }
+    }
+  }
+
+  Move quiets[64] = {0};
+  int totalMoves = 0, nonPrunedMoves = 0, numQuiets = 0;
+  InitAllMoves(&moves, hashMove, data);
+
+  while ((move = NextMove(&moves, board, data, 0))) {
+    // don't search this during singular
+    if (skipMove == move)
+      continue;
+
+    int tactical = !!Tactical(move);
+    int specialQuiet = !tactical && (move == moves.k1 || move == moves.k2 || move == moves.cm);
+    int hist = !tactical ? data->hh[board->side][MoveStartEnd(move)] : 0;
+
+    if (bestScore > -MATE_BOUND && depth <= 8 && !tactical && totalMoves > LMP[improving][depth])
+      continue;
+
+    totalMoves++;
+
+    if (bestScore > -MATE_BOUND && !tactical && depth <= 2 && !specialQuiet && hist <= -2048 * depth * depth)
+      continue;
+
+    // Static evaluation pruning, this applies for both quiet and tactical moves
+    // quiet moves use a quadratic scale upwards
+    if (bestScore > -MATE_BOUND && SEE(board, move) < STATIC_PRUNE[tactical][depth])
+      continue;
+
+    nonPrunedMoves++;
+
+    if (isRoot && !thread->idx && GetTimeMS() - 2500 >= params->startTime)
+      printf("info depth %d currmove %s currmovenumber %d\n", depth, MoveToStr(move), nonPrunedMoves);
+
+    if (!tactical)
+      quiets[numQuiets++] = move;
+
+    // singular extension
+    // if one move is better than all the rest, then we consider this singular
+    // and look at it more (extend). Singular is determined by checking all other
+    // moves at a shallow depth on a nullwindow that is somewhere below the tt evaluation
+    // implemented using "skip move" recursion like in SF (allows for reductions when doing singular search)
+    int extension = 0;
+    if (depth >= 8 && !skipMove && !isRoot && ttHit && move == tt->move && tt->depth >= depth - 3 &&
+        abs(TTScore(tt, data->ply)) < MATE_BOUND && (tt->flags & TT_LOWER)) {
+      int sBeta = max(TTScore(tt, data->ply) - depth * 2, -CHECKMATE);
+      int sDepth = depth / 2 - 1;
+
+      data->skipMove[data->ply] = move;
+      score = Negamax(sBeta - 1, sBeta, sDepth, thread, pv);
+      data->skipMove[data->ply] = NULL_MOVE;
+
+      // no score failed above sBeta, so this is singular
+      if (score < sBeta)
+        extension = 1 + (!isPV && score < sBeta - 100);
+    }
+
+    // re-capture extension - looks for a follow up capture on the same square
+    // as the previous capture
+    if (isPV && !isRoot && !extension) {
+      Move parentMove = data->moves[data->ply - 1];
+
+      if (!(MoveCapture(parentMove) ^ MoveCapture(move)) && MoveEnd(parentMove) == MoveEnd(move))
+        extension = 1;
+    }
+
+    data->moves[data->ply++] = move;
+    MakeMove(move, board);
+
+    // apply extensions
+    int newDepth = depth + max(extension, !!board->checkers);
+
+    // Late move reductions
+    int R = 1;
+    if (depth > 2 && nonPrunedMoves > 1 && !specialQuiet) {
+      R = LMR[min(depth, 63)][min(nonPrunedMoves, 63)];
+
+      if (!tactical) {
+        // increase reduction on non-pv
+        if (!isPV)
+          R++;
+
+        // increase reduction if our eval is declining
+        if (!improving)
+          R++;
+
+        if (MoveCapture(nullThreat) && MoveStart(move) != MoveEnd(nullThreat) && !board->checkers)
+          R++;
+
+        // adjust reduction based on historical score
+        R -= hist / 16384;
+      } else {
+        R--;
+      }
+
+      // prevent dropping into QS, extending, or reducing all extensions
+      R = min(depth - 1, max(R, 1));
+    }
+
+    // First move of a PV node
+    if (isPV && nonPrunedMoves == 1) {
+      score = -Negamax(-beta, -alpha, newDepth - 1, thread, &childPv);
+    } else {
+      // potentially reduced search
+      score = -Negamax(-alpha - 1, -alpha, newDepth - R, thread, &childPv);
+
+      if (score > alpha && R != 1) // failed high on a reducede search, try again
+        score = -Negamax(-alpha - 1, -alpha, newDepth - 1, thread, &childPv);
+
+      if (score > alpha && (isRoot || score < beta)) // failed high again, do full window
+        score = -Negamax(-beta, -alpha, newDepth - 1, thread, &childPv);
+    }
+
+    UndoMove(move, board);
+    data->ply--;
+
+    if (score > bestScore) {
+      bestScore = score;
+      bestMove = move;
+
+      if (score > alpha) {
+        alpha = score;
+
+        // copy pv when alpha is raised
+        pv->count = childPv.count + 1;
+        pv->moves[0] = move;
+        memcpy(pv->moves + 1, childPv.moves, childPv.count * sizeof(Move));
+      }
+
+      // we're failing high
+      if (alpha >= beta) {
+        UpdateHistories(data, move, depth, board->side, &quiets, numQuiets);
+        break;
+      }
+    }
+  }
+
+  // Checkmate detection using movecount
+  if (!totalMoves)
+    return board->checkers ? -CHECKMATE + data->ply : 0;
+
+  // don't let our score inflate too high (tb)
+  bestScore = min(bestScore, maxScore);
+
+  // prevent saving when in singular search
+  if (!skipMove) {
+    // save to the TT
+    // TT_LOWER = we failed high, TT_UPPER = we didnt raise alpha, TT_EXACT = in
+    int TTFlag = bestScore >= beta ? TT_LOWER : bestScore <= origAlpha ? TT_UPPER : TT_EXACT;
+    TTPut(board->zobrist, depth, bestScore, TTFlag, bestMove, data->ply, data->evals[data->ply]);
+  }
+
+  return bestScore;
+}
+
+int Quiesce(int alpha, int beta, ThreadData* thread, PV* pv) {
+  SearchParams* params = thread->params;
+  SearchData* data = &thread->data;
+  Board* board = &thread->board;
+
+  PV childPv;
+  pv->count = 0;
+
+  data->nodes++;
+  data->seldepth = max(data->ply, data->seldepth);
+
+  // Either mainthread has ended us OR we've run out of time
+  // this second check is more expensive and done only every 1024 nodes
+  // 1Mnps ~1ms
+  if (params->stopped || ((data->nodes & 1023) == 0 && params->timeset && GetTimeMS() > params->endTime))
+    longjmp(thread->exit, 1);
+
+  // draw check
+  if (IsMaterialDraw(board) || IsRepetition(board, data->ply) || (board->halfMove > 99))
+    return 0;
+
+  // prevent overflows
+  if (data->ply > MAX_SEARCH_PLY - 1)
+    return Evaluate(board, thread);
+
+  // check the transposition table for previous info
+  int ttHit = 0;
+  TTEntry* tt = TTProbe(&ttHit, board->zobrist);
+  // TT score pruning - no depth check required since everything in QS is depth 0
+  if (ttHit) {
+    int ttScore = TTScore(tt, data->ply);
+    if ((tt->flags & TT_EXACT) || ((tt->flags & TT_LOWER) && ttScore >= beta) ||
+        ((tt->flags & TT_UPPER) && ttScore <= alpha))
+      return ttScore;
+  }
+
+  // pull cached eval if it exists
+  int eval = data->evals[data->ply] = (ttHit ? tt->eval : Evaluate(board, thread));
+
+  // can we use an improved evaluation from the tt?
+  if (ttHit) {
+    int ttEval = TTScore(tt, data->ply);
+    if (tt->flags & (ttEval > eval ? TT_LOWER : TT_UPPER))
+      eval = ttEval;
+  }
+
+  // stand pat
+  if (eval >= beta)
+    return eval;
+
+  if (eval > alpha)
+    alpha = eval;
+
+  int bestScore = eval;
+  Move bestMove = NULL_MOVE;
+  int origAlpha = alpha;
+
+  Move move;
+  MoveList moves;
+  InitTacticalMoves(&moves);
+
+  while ((move = NextMove(&moves, board, data, 0))) {
+    int moveScore = SEE(board, move);
+    // a delta prune look-a-like by Halogen
+    // prune based on SEE scores rather than flat mat val
+    if (eval + see + DELTA_CUTOFF < alpha || see < 0)
+      continue;
+
+    data->moves[data->ply++] = move;
+    MakeMove(move, board);
+
+    int score = -Quiesce(-beta, -alpha, thread, &childPv);
+
+    UndoMove(move, board);
+    data->ply--;
+
+    if (score > bestScore) {
+      bestScore = score;
+      bestMove = move;
+
+      if (score > alpha) {
+        alpha = score;
+
+        // copy pv
+        pv->count = childPv.count + 1;
+        pv->moves[0] = move;
+        memcpy(pv->moves + 1, childPv.moves, childPv.count * sizeof(Move));
+      }
+
+      // failed high
+      if (alpha >= beta)
+        break;
+    }
+  }
+
+  int TTFlag = bestScore >= beta ? TT_LOWER : bestScore <= origAlpha ? TT_UPPER : TT_EXACT;
+  TTPut(board->zobrist, 0, bestScore, TTFlag, bestMove, data->ply, data->evals[data->ply]);
+
+  return bestScore;
+}
+
+inline void PrintInfo(PV* pv, int score, int depth, ThreadData* thread) {
+  uint64_t nodes = NodesSearched(thread->threads);
+  uint64_t tbhits = TBHits(thread->threads);
+  uint64_t time = GetTimeMS() - thread->params->startTime;
+  uint64_t nps = 1000 * nodes / max(time, 1);
+  int hashfull = TTFull();
+
+  if (score > MATE_BOUND) {
+    int movesToMate = (CHECKMATE - score) / 2 + ((CHECKMATE - score) & 1);
+
+    printf("info depth %d seldepth %d nodes %lld nps %lld tbhits %lld hashfull %d time %lld score mate %d pv ", depth,
+           thread->data.seldepth, nodes, nps, tbhits, hashfull, time, movesToMate);
+  } else if (score < -MATE_BOUND) {
+    int movesToMate = (CHECKMATE + score) / 2 - ((CHECKMATE - score) & 1);
+
+    printf("info depth %d seldepth %d  nodes %lld nps %lld tbhits %lld hashfull %d time %lld score mate -%d pv ", depth,
+           thread->data.seldepth, nodes, nps, tbhits, hashfull, time, movesToMate);
+  } else {
+    printf("info depth %d seldepth %d nodes %lld nps %lld tbhits %lld hashfull %d time %lld score cp %d pv ", depth,
+           thread->data.seldepth, nodes, nps, tbhits, hashfull, time, score);
+  }
+
+  if (pv->count)
+    PrintPV(pv);
+  else
+    printf("%s\n", MoveToStr(pv->moves[0]));
+}
+
+void PrintPV(PV* pv) {
+  for (int i = 0; i < pv->count; i++)
+    printf("%s ", MoveToStr(pv->moves[i]));
+  printf("\n");
 }