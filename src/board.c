// Berserk is a UCI compliant chess engine written in C
// Copyright (C) 2021 Jay Honnold

// This program is free software: you can redistribute it and/or modify
// it under the terms of the GNU General Public License as published by
// the Free Software Foundation, either version 3 of the License, or
// (at your option) any later version.

// This program is distributed in the hope that it will be useful,
// but WITHOUT ANY WARRANTY; without even the implied warranty of
// MERCHANTABILITY or FITNESS FOR A PARTICULAR PURPOSE.  See the
// GNU General Public License for more details.

// You should have received a copy of the GNU General Public License
// along with this program.  If not, see <https://www.gnu.org/licenses/>.

#include <assert.h>
#include <inttypes.h>
#include <stdio.h>
#include <string.h>

#include "attacks.h"
#include "bits.h"
#include "board.h"
#include "eval.h"
#include "move.h"
#include "movegen.h"
#include "transposition.h"
#include "types.h"
#include "zobrist.h"

const BitBoard EMPTY = 0ULL;

const int PAWN[] = {PAWN_WHITE, PAWN_BLACK};
const int KNIGHT[] = {KNIGHT_WHITE, KNIGHT_BLACK};
const int BISHOP[] = {BISHOP_WHITE, BISHOP_BLACK};
const int ROOK[] = {ROOK_WHITE, ROOK_BLACK};
const int QUEEN[] = {QUEEN_WHITE, QUEEN_BLACK};
const int KING[] = {KING_WHITE, KING_BLACK};

// way to identify pieces are the same "type" (i.e. WHITE_PAWN and BLACK_PAWN)
const int PIECE_TYPE[13] = {PAWN_TYPE, PAWN_TYPE,  KNIGHT_TYPE, KNIGHT_TYPE, BISHOP_TYPE, BISHOP_TYPE, ROOK_TYPE,
                            ROOK_TYPE, QUEEN_TYPE, QUEEN_TYPE,  KING_TYPE,   KING_TYPE,   NO_PIECE / 2};

// clang-format off
// castling rights mask for start/end squares
const int CASTLING_RIGHTS[] = {
  14, 15, 15, 15, 12, 15, 15, 13, 
  15, 15, 15, 15, 15, 15, 15, 15, 
  15, 15, 15, 15, 15, 15, 15, 15, 
  15, 15, 15, 15, 15, 15, 15, 15, 
  15, 15, 15, 15, 15, 15, 15, 15, 
  15, 15, 15, 15, 15, 15, 15, 15, 
  15, 15, 15, 15, 15, 15, 15, 15, 
  11, 15, 15, 15, 3,  15, 15,  7
};

// square reflection table
const int MIRROR[] = {
  56, 57, 58, 59, 60, 61, 62, 63, 
  48, 49, 50, 51, 52, 53, 54, 55, 
  40, 41, 42, 43, 44, 45, 46, 47, 
  32, 33, 34, 35, 36, 37, 38, 39, 
  24, 25, 26, 27, 28, 29, 30, 31, 
  16, 17, 18, 19, 20, 21, 22, 23, 
   8,  9, 10, 11, 12, 13, 14, 15, 
   0,  1,  2,  3,  4,  5,  6,  7
};
// clang-format on

// piece count key bit mask idx
const uint64_t PIECE_COUNT_IDX[] = {1ULL << 0,  1ULL << 4,  1ULL << 8,  1ULL << 12, 1ULL << 16,
                                    1ULL << 20, 1ULL << 24, 1ULL << 28, 1ULL << 32, 1ULL << 36};

const uint64_t NON_PAWN_PIECE_MASK[] = {0x0F0F0F0F00, 0xF0F0F0F000};

// reset the board to an empty state
void ClearBoard(Board* board) {
  memset(board->pieces, EMPTY, sizeof(board->pieces));
  memset(board->occupancies, EMPTY, sizeof(board->occupancies));
  memset(board->zobristHistory, EMPTY, sizeof(board->zobristHistory));
  memset(board->castlingHistory, EMPTY, sizeof(board->castlingHistory));
  memset(board->captureHistory, EMPTY, sizeof(board->captureHistory));
  memset(board->halfMoveHistory, 0, sizeof(board->halfMoveHistory));

  for (int i = 0; i < 64; i++)
    board->squares[i] = NO_PIECE;

  board->piecesCounts = 0ULL;
  board->zobrist = 0ULL;
  board->pawnHash = 0ULL;

  board->mat = makeScore(0, 0);

  board->side = WHITE;
  board->xside = BLACK;

  board->epSquare = 0;
  board->castling = 0;
  board->moveNo = 0;
  board->halfMove = 0;
}

void ParseFen(char* fen, Board* board) {
  ClearBoard(board);

  for (int i = 0; i < 64; i++) {
    if ((*fen >= 'a' && *fen <= 'z') || (*fen >= 'A' && *fen <= 'Z')) {
      int piece = CHAR_TO_PIECE[(int)*fen];
      setBit(board->pieces[piece], i);
      board->squares[i] = piece;

      if (PIECE_TYPE[piece] == PAWN_TYPE)
        board->pawnHash ^= ZOBRIST_PIECES[piece][i];

      if (*fen != 'K' && *fen != 'k')
        board->piecesCounts += PIECE_COUNT_IDX[piece];
    } else if (*fen >= '0' && *fen <= '9') {
      int offset = *fen - '1';
      i += offset;
    } else if (*fen == '/') {
      i--;
    }

    fen++;
  }

  fen++;

  board->side = (*fen++ == 'w' ? 0 : 1);
  board->xside = board->side ^ 1;
  board->mat = board->side == WHITE ? board->mat : -board->mat;

  fen++;

  while (*fen != ' ') {
    if (*fen == 'K') {
      board->castling |= 8;
    } else if (*fen == 'Q') {
      board->castling |= 4;
    } else if (*fen == 'k') {
      board->castling |= 2;
    } else if (*fen == 'q') {
      board->castling |= 1;
    }

    fen++;
  }

  fen++;

  if (*fen != '-') {
    int f = fen[0] - 'a';
    int r = 8 - (fen[1] - '0');

    board->epSquare = r * 8 + f;
  } else {
    board->epSquare = 0;
  }

  while (*fen && *fen != ' ')
    fen++;

  sscanf(fen, " %d", &board->halfMove);

  SetOccupancies(board);
  SetSpecialPieces(board);

  board->zobrist = Zobrist(board);
  board->mat = MaterialValue(board, board->side) - MaterialValue(board, board->xside);
}

void BoardToFen(char* fen, Board* board) {
  for (int r = 0; r < 8; r++) {
    int c = 0;
    for (int f = 0; f < 8; f++) {
      int sq = 8 * r + f;
      int piece = board->squares[sq];

      if (piece != NO_PIECE) {
        if (c)
          *fen++ = c + '0'; // append the amount of empty sqs

        *fen++ = PIECE_TO_CHAR[piece];
        c = 0;
      } else {
        c++;
      }
    }

    if (c)
      *fen++ = c + '0';

    *fen++ = (r == 7) ? ' ' : '/';
  }

  *fen++ = board->side ? 'b' : 'w';
  *fen++ = ' ';

  if (board->castling) {
    if (board->castling & 0x8)
      *fen++ = 'K';
    if (board->castling & 0x4)
      *fen++ = 'Q';
    if (board->castling & 0x2)
      *fen++ = 'k';
    if (board->castling & 0x1)
      *fen++ = 'q';
  } else {
    *fen++ = '-';
  }

  *fen++ = ' ';

  sprintf(fen, "%s %d %d", board->epSquare ? SQ_TO_COORD[board->epSquare] : "-", board->halfMove, board->moveNo);
}

void PrintBoard(Board* board) {
  static char fenBuffer[128];

  for (int i = 0; i < 64; i++) {
    if (file(i) == 0)
      printf(" %d ", 8 - rank(i));

    if (board->squares[i] == NO_PIECE)
      printf(" .");
    else
      printf(" %c", PIECE_TO_CHAR[board->squares[i]]);

    if ((i & 7) == 7)
      printf("\n");
  }

  printf("\n    a b c d e f g h\n");

  BoardToFen(fenBuffer, board);
  printf(" %s\n", fenBuffer);
  printf("\n\n");
}

inline int HasNonPawn(Board* board) { return (board->piecesCounts & NON_PAWN_PIECE_MASK[board->side]) != 0; }

inline int IsOCB(Board* board) {
  BitBoard nonBishopMaterial = board->pieces[QUEEN_WHITE] | board->pieces[QUEEN_BLACK] | board->pieces[ROOK_WHITE] |
                               board->pieces[ROOK_BLACK] | board->pieces[KNIGHT_WHITE] | board->pieces[KNIGHT_BLACK];

  return !nonBishopMaterial && bits(board->pieces[BISHOP_WHITE]) == 1 && bits(board->pieces[BISHOP_BLACK]) == 1 &&
         bits((board->pieces[BISHOP_WHITE] | board->pieces[BISHOP_BLACK]) & DARK_SQS) == 1;
}

inline int IsMaterialDraw(Board* board) {
  switch (board->piecesCounts) {
  case 0x0:      // Kk
  case 0x100:    // KNk
  case 0x200:    // KNNk
  case 0x1000:   // Kkn
  case 0x2000:   // Kknn
  case 0x1100:   // KNkn
  case 0x10000:  // KBk
  case 0x100000: // Kkb
  case 0x11000:  // KBkn
  case 0x100100: // KNkb
  case 0x110000: // KBkb
    return 1;
  default:
    return 0;
  }
}

// Check each type of piece movement from given square and see if an enemy piece of that
// movement type is there. If so, then it's attacked
inline int IsSquareAttacked(int sq, int attackColor, BitBoard occupancy, Board* board) {
  if (GetPawnAttacks(sq, attackColor ^ 1) & board->pieces[PAWN[attackColor]])
    return 1;
  if (GetKnightAttacks(sq) & board->pieces[KNIGHT[attackColor]])
    return 1;
  if (GetBishopAttacks(sq, occupancy) & (board->pieces[BISHOP[attackColor]] | board->pieces[QUEEN[attackColor]]))
    return 1;
  if (GetRookAttacks(sq, occupancy) & (board->pieces[ROOK[attackColor]] | board->pieces[QUEEN[attackColor]]))
    return 1;
  if (GetKingAttacks(sq) & board->pieces[KING[attackColor]])
    return 1;

  return 0;
}

// Reset general piece locations on the board
inline void SetOccupancies(Board* board) {
  board->occupancies[WHITE] = EMPTY;
  board->occupancies[BLACK] = EMPTY;
  board->occupancies[BOTH] = EMPTY;

  for (int i = PAWN_WHITE; i <= KING_BLACK; i++)
    board->occupancies[i & 1] |= board->pieces[i];
  board->occupancies[BOTH] = board->occupancies[WHITE] | board->occupancies[BLACK];
}

// Special pieces are those giving check, and those that are pinned
// these must be recalculated every move for faster move legality purposes
inline void SetSpecialPieces(Board* board) {
  int kingSq = lsb(board->pieces[KING[board->side]]);

  // Reset pinned pieces
  board->pinned = EMPTY;
  // checked can be initialized easily with non-blockable checks
  board->checkers = (GetKnightAttacks(kingSq) & board->pieces[KNIGHT[board->xside]]) |
                    (GetPawnAttacks(kingSq, board->side) & board->pieces[PAWN[board->xside]]);

  // for each side
  for (int kingColor = WHITE; kingColor <= BLACK; kingColor++) {
    int enemyColor = 1 - kingColor;
    kingSq = lsb(board->pieces[KING[kingColor]]);

    // get full rook/bishop rays from the king that intersect that piece type of the enemy
    BitBoard enemyPiece =
        ((board->pieces[BISHOP[enemyColor]] | board->pieces[QUEEN[enemyColor]]) & GetBishopAttacks(kingSq, 0)) |
        ((board->pieces[ROOK[enemyColor]] | board->pieces[QUEEN[enemyColor]]) & GetRookAttacks(kingSq, 0));

    while (enemyPiece) {
      int sq = lsb(enemyPiece);

      // is something in the way
      BitBoard blockers = GetInBetweenSquares(kingSq, sq) & board->occupancies[BOTH];

      if (!blockers)
        // no? then its check
        board->checkers |= (enemyPiece & -enemyPiece);
      else if (bits(blockers) == 1)
        // just 1? then its pinned
        board->pinned |= (blockers & board->occupancies[kingColor]);

      // TODO: Similar logic can be applied for discoveries, but apply for self pieces

      popLsb(enemyPiece);
    }
  }
}

void MakeMove(Move move, Board* board) {
  assert(move != NULL_MOVE);

  int start = MoveStart(move);
  int end = MoveEnd(move);
  int piece = MovePiece(move);
  int promoted = MovePromo(move);
  int capture = MoveCapture(move);
  int dub = MoveDoublePush(move);
  int ep = MoveEP(move);
  int castle = MoveCastle(move);
  int captured = board->squares[end];
  int startSameSideKing = SQ_SIDE[lsb(board->pieces[KING[board->xside]])] == SQ_SIDE[start];
  int endSameSideKing = SQ_SIDE[lsb(board->pieces[KING[board->xside]])] == SQ_SIDE[end];
  int endSameSideOurKing = SQ_SIDE[lsb(board->pieces[KING[board->side]])] == SQ_SIDE[end];

  // store hard to recalculate values
  board->zobristHistory[board->moveNo] = board->zobrist;
  board->pawnHashHistory[board->moveNo] = board->pawnHash;
  board->castlingHistory[board->moveNo] = board->castling;
  board->epSquareHistory[board->moveNo] = board->epSquare;
  board->captureHistory[board->moveNo] = NO_PIECE; // this might get overwritten
  board->halfMoveHistory[board->moveNo] = board->halfMove;
  board->checkersHistory[board->moveNo] = board->checkers;
  board->pinnedHistory[board->moveNo] = board->pinned;
  board->materialHistory[board->moveNo] = board->mat;

  popBit(board->pieces[piece], start);
  setBit(board->pieces[piece], end);

  board->squares[start] = NO_PIECE;
  board->squares[end] = piece;

  board->mat += PSQT[piece][endSameSideKing][end] - PSQT[piece][startSameSideKing][start];

  board->zobrist ^= ZOBRIST_PIECES[piece][start];
  board->zobrist ^= ZOBRIST_PIECES[piece][end];

  if (piece == PAWN[board->side]) {
    board->halfMove = 0; // reset on pawn move

    board->pawnHash ^= ZOBRIST_PIECES[piece][start];
    board->pawnHash ^= ZOBRIST_PIECES[piece][end];
  } else
    board->halfMove++;

  if (capture && !ep) {
    board->captureHistory[board->moveNo] = captured;
    popBit(board->pieces[captured], end);

    board->mat += PSQT[captured][endSameSideOurKing][end];

    board->zobrist ^= ZOBRIST_PIECES[captured][end];
    if (captured == PAWN[board->xside])
      board->pawnHash ^= ZOBRIST_PIECES[captured][end];

    board->piecesCounts -= PIECE_COUNT_IDX[captured]; // when there's a capture, we need to update our piece counts
    board->halfMove = 0;                              // reset on capture
  }

  if (promoted) {
    popBit(board->pieces[piece], end);
    setBit(board->pieces[promoted], end);

    board->squares[end] = promoted;

    board->mat += PSQT[promoted][endSameSideKing][end] - PSQT[piece][endSameSideKing][end];

    board->zobrist ^= ZOBRIST_PIECES[piece][end];
    board->zobrist ^= ZOBRIST_PIECES[promoted][end];
    board->pawnHash ^= ZOBRIST_PIECES[piece][end];

    board->piecesCounts -= PIECE_COUNT_IDX[piece];
    board->piecesCounts += PIECE_COUNT_IDX[promoted];
  }

  if (ep) {
    // ep has to be handled specially since the end location won't remove the opponents pawn
    popBit(board->pieces[PAWN[board->xside]], end - PAWN_DIRECTIONS[board->side]);

    board->squares[end - PAWN_DIRECTIONS[board->side]] = NO_PIECE;

    board->mat += PSQT[PAWN[board->xside]][endSameSideOurKing][end - PAWN_DIRECTIONS[board->side]];

    board->zobrist ^= ZOBRIST_PIECES[PAWN[board->xside]][end - PAWN_DIRECTIONS[board->side]];
    board->pawnHash ^= ZOBRIST_PIECES[PAWN[board->xside]][end - PAWN_DIRECTIONS[board->side]];

    board->piecesCounts -= PIECE_COUNT_IDX[PAWN[board->xside]];
    board->halfMove = 0; // this is a capture
  }

  if (board->epSquare) {
    board->zobrist ^= ZOBRIST_EP_KEYS[board->epSquare];
    board->epSquare = 0;
  }

  if (dub) {
    board->epSquare = end - PAWN_DIRECTIONS[board->side];
    board->zobrist ^= ZOBRIST_EP_KEYS[board->epSquare];
  }

  if (castle) {
    // move the rook during a castle, the king encoding is handled automatically
    if (end == G1) {
      popBit(board->pieces[ROOK[WHITE]], H1);
      setBit(board->pieces[ROOK[WHITE]], F1);

      board->squares[H1] = NO_PIECE;
      board->squares[F1] = ROOK[WHITE];

      board->mat += PSQT[ROOK_WHITE][endSameSideKing][F1] - PSQT[ROOK_WHITE][endSameSideKing][H1];

      board->zobrist ^= ZOBRIST_PIECES[ROOK[WHITE]][H1];
      board->zobrist ^= ZOBRIST_PIECES[ROOK[WHITE]][F1];
    } else if (end == C1) {
      popBit(board->pieces[ROOK[WHITE]], A1);
      setBit(board->pieces[ROOK[WHITE]], D1);

      board->squares[A1] = NO_PIECE;
      board->squares[D1] = ROOK[WHITE];

      board->mat += PSQT[ROOK_WHITE][endSameSideKing][D1] - PSQT[ROOK_WHITE][endSameSideKing][A1];

      board->zobrist ^= ZOBRIST_PIECES[ROOK[WHITE]][A1];
      board->zobrist ^= ZOBRIST_PIECES[ROOK[WHITE]][D1];
    } else if (end == G8) {
      popBit(board->pieces[ROOK[BLACK]], H8);
      setBit(board->pieces[ROOK[BLACK]], F8);

      board->mat += PSQT[ROOK_BLACK][endSameSideKing][F8] - PSQT[ROOK_BLACK][endSameSideKing][H8];

      board->squares[H8] = NO_PIECE;
      board->squares[F8] = ROOK[BLACK];

      board->zobrist ^= ZOBRIST_PIECES[ROOK[BLACK]][H8];
      board->zobrist ^= ZOBRIST_PIECES[ROOK[BLACK]][F8];
    } else if (end == C8) {
      popBit(board->pieces[ROOK[BLACK]], A8);
      setBit(board->pieces[ROOK[BLACK]], D8);

      board->squares[A8] = NO_PIECE;
      board->squares[D8] = ROOK[BLACK];

      board->mat += PSQT[ROOK_BLACK][endSameSideKing][D8] - PSQT[ROOK_BLACK][endSameSideKing][A8];

      board->zobrist ^= ZOBRIST_PIECES[ROOK[BLACK]][A8];
      board->zobrist ^= ZOBRIST_PIECES[ROOK[BLACK]][D8];
    }
  }

  board->zobrist ^= ZOBRIST_CASTLE_KEYS[board->castling];
  board->castling &= CASTLING_RIGHTS[start];
  board->castling &= CASTLING_RIGHTS[end];
  board->zobrist ^= ZOBRIST_CASTLE_KEYS[board->castling];

  SetOccupancies(board);
  if (piece > QUEEN_BLACK)
    board->mat = MaterialValue(board, board->side) - MaterialValue(board, board->xside);

  board->moveNo++;
  board->xside = board->side;
  board->side ^= 1;
  board->zobrist ^= ZOBRIST_SIDE_KEY;
  board->mat = -board->mat;

  // special pieces must be loaded after the side has changed
  // this is because the new side to move will be the one in check
  SetSpecialPieces(board);

  // Prefetch the hash entry for this board position
  TTPrefetch(board->zobrist);
}

void UndoMove(Move move, Board* board) {
  int start = MoveStart(move);
  int end = MoveEnd(move);
  int piece = MovePiece(move);
  int promoted = MovePromo(move);
  int capture = MoveCapture(move);
  int ep = MoveEP(move);
  int castle = MoveCastle(move);

  board->side = board->xside;
  board->xside ^= 1;
  board->moveNo--;

  // reload historical values
  board->epSquare = board->epSquareHistory[board->moveNo];
  board->castling = board->castlingHistory[board->moveNo];
  board->zobrist = board->zobristHistory[board->moveNo];
  board->pawnHash = board->pawnHashHistory[board->moveNo];
  board->halfMove = board->halfMoveHistory[board->moveNo];
  board->checkers = board->checkersHistory[board->moveNo];
  board->pinned = board->pinnedHistory[board->moveNo];
  board->mat = board->materialHistory[board->moveNo];

  popBit(board->pieces[piece], end);
  setBit(board->pieces[piece], start);

  board->squares[end] = NO_PIECE;
  board->squares[start] = piece;

  // board->mat -= PSQT[piece][end] - PSQT[piece][start];

  if (capture) {
    int captured = board->captureHistory[board->moveNo];
    setBit(board->pieces[captured], end);

    if (!ep) {
      board->squares[end] = captured;

      board->piecesCounts += PIECE_COUNT_IDX[captured];
    }
  }

  if (promoted) {
    popBit(board->pieces[promoted], end);

    board->piecesCounts -= PIECE_COUNT_IDX[promoted];
    board->piecesCounts += PIECE_COUNT_IDX[piece];
  }

  if (ep) {
    setBit(board->pieces[PAWN[board->xside]], end - PAWN_DIRECTIONS[board->side]);
    board->squares[end - PAWN_DIRECTIONS[board->side]] = PAWN[board->xside];

    board->piecesCounts += PIECE_COUNT_IDX[PAWN[board->xside]];
  }

  if (castle) {
    // put the rook back
    if (end == G1) {
      popBit(board->pieces[ROOK[WHITE]], F1);
      setBit(board->pieces[ROOK[WHITE]], H1);

      board->squares[F1] = NO_PIECE;
      board->squares[H1] = ROOK[WHITE];
    } else if (end == C1) {
      popBit(board->pieces[ROOK[WHITE]], D1);
      setBit(board->pieces[ROOK[WHITE]], A1);

      board->squares[D1] = NO_PIECE;
      board->squares[A1] = ROOK[WHITE];
    } else if (end == G8) {
      popBit(board->pieces[ROOK[BLACK]], F8);
      setBit(board->pieces[ROOK[BLACK]], H8);

      board->squares[F8] = NO_PIECE;
      board->squares[H8] = ROOK[BLACK];
    } else if (end == C8) {
      popBit(board->pieces[ROOK[BLACK]], D8);
      setBit(board->pieces[ROOK[BLACK]], A8);

      board->squares[D8] = NO_PIECE;
      board->squares[A8] = ROOK[BLACK];
    }
  }

  SetOccupancies(board);
}

int DoesMoveCheck(Move move, Board* board) {
  int start = MoveStart(move);
  int end = MoveEnd(move);
  int piece = MovePiece(move);

  BitBoard enemyKing = board->pieces[KING[board->xside]];
  int enemyKingSq = lsb(enemyKing);

  switch (PIECE_TYPE[piece]) {
  case PAWN_TYPE:
    if (GetPawnAttacks(end, board->side) & enemyKing)
      return 1;
    break;
  case KNIGHT_TYPE:
    if (GetKnightAttacks(end) & enemyKing)
      return 1;
    break;
  case BISHOP_TYPE:
    if (GetBishopAttacks(end, board->occupancies[BOTH]) & enemyKing)
      return 1;
    break;
  case ROOK_TYPE:
    if (GetRookAttacks(end, board->occupancies[BOTH]) & enemyKing)
      return 1;
    break;
  case QUEEN_TYPE:
    if (GetQueenAttacks(end, board->occupancies[BOTH]) & enemyKing)
      return 1;
    break;
  }

  BitBoard newOccupancy = (board->occupancies[BOTH] ^ bit(start)) | bit(end);
  if ((GetRookAttacks(enemyKingSq, newOccupancy) &
       (board->pieces[ROOK[board->side]] | board->pieces[QUEEN[board->side]])) ||
      (GetBishopAttacks(enemyKingSq, newOccupancy) &
       (board->pieces[BISHOP[board->side]] | board->pieces[QUEEN[board->side]])))
    return 1;

  if (MovePromo(move)) {
    switch (PIECE_TYPE[MovePromo(move)]) {
    case KNIGHT_TYPE:
      if (GetKnightAttacks(end) & enemyKing)
        return 1;
      break;
    case BISHOP_TYPE:
      if (GetBishopAttacks(end, board->occupancies[BOTH] ^ bit(start)) & enemyKing)
        return 1;
      break;
    case ROOK_TYPE:
      if (GetRookAttacks(end, board->occupancies[BOTH] ^ bit(start)) & enemyKing)
        return 1;
      break;
    case QUEEN_TYPE:
      if (GetQueenAttacks(end, board->occupancies[BOTH] ^ bit(start)) & enemyKing)
        return 1;
      break;
    }

    return 0;
  } else if (MoveEP(move)) {
    newOccupancy = newOccupancy ^ bit(end - PAWN_DIRECTIONS[board->side]);

    return (GetBishopAttacks(enemyKingSq, newOccupancy) &
            (board->pieces[BISHOP[board->side]] | board->pieces[QUEEN[board->side]])) ||
           (GetRookAttacks(enemyKingSq, newOccupancy) &
            (board->pieces[ROOK[board->side]] | board->pieces[QUEEN[board->side]]));
  } else if (MoveCastle(move)) {
    int rookEnd = 0;
    switch (end) {
    case G1:
      rookEnd = F1;
      break;
    case C1:
      rookEnd = D1;
      break;
    case G8:
      rookEnd = F8;
      break;
    case C8:
      rookEnd = D8;
      break;
    }

    return !!(GetRookAttacks(enemyKingSq, board->occupancies[BOTH]) & bit(rookEnd));
  }

  return 0;
}

inline int IsRepetition(Board* board, int ply) {
  int reps = 0;

  // Check as far back as the last non-reversible move
  for (int i = board->moveNo - 2; i >= 0 && i >= board->moveNo - board->halfMove; i -= 2) {
    if (board->zobristHistory[i] == board->zobrist) {
      if (i > board->moveNo - ply) // within our search tree
        return 1;

      reps++;
      if (reps == 2) // 3-fold before+including root
        return 1;
    }
  }

  return 0;
}

void MakeNullMove(Board* board) {
  board->zobristHistory[board->moveNo] = board->zobrist;
  board->castlingHistory[board->moveNo] = board->castling;
  board->epSquareHistory[board->moveNo] = board->epSquare;
  board->captureHistory[board->moveNo] = NO_PIECE;
  board->halfMoveHistory[board->moveNo] = board->halfMove;
  board->checkersHistory[board->moveNo] = board->checkers;
  board->pinnedHistory[board->moveNo] = board->pinned;
  board->materialHistory[board->moveNo] = board->mat;

  board->halfMove++;

  if (board->epSquare)
    board->zobrist ^= ZOBRIST_EP_KEYS[board->epSquare];
  board->epSquare = 0;

  board->zobrist ^= ZOBRIST_SIDE_KEY;

  board->moveNo++;
  board->side = board->xside;
  board->xside ^= 1;
  board->mat = -board->mat;

  // Prefetch the hash entry for this board position
  TTPrefetch(board->zobrist);
}

void UndoNullMove(Board* board) {
  board->side = board->xside;
  board->xside ^= 1;
  board->moveNo--;

  board->zobrist = board->zobristHistory[board->moveNo];
  board->castling = board->castlingHistory[board->moveNo];
  board->epSquare = board->epSquareHistory[board->moveNo];
  board->halfMove = board->halfMoveHistory[board->moveNo];
  board->checkers = board->checkersHistory[board->moveNo];
  board->pinned = board->pinnedHistory[board->moveNo];
<<<<<<< HEAD
=======
  board->mat = board->materialHistory[board->moveNo];
>>>>>>> 4ae68b7a
}

int MoveIsLegal(Move move, Board* board) {
  int piece = MovePiece(move);
  int start = MoveStart(move);
  int end = MoveEnd(move);

  // moving piece isn't where it says it is
  if (!move || piece > KING_BLACK || (piece & 1) != board->side || piece != board->squares[start])
    return 0;

  // can't capture our own piece
  if (board->squares[end] != NO_PIECE && (!MoveCapture(move) || (board->squares[end] & 1) == board->side))
    return 0;

  // can't capture air
  if (MoveCapture(move) && board->squares[end] == NO_PIECE && !MoveEP(move))
    return 0;

  // non-pawns can't promote/dp/ep
  if ((MovePromo(move) || MoveDoublePush(move) || MoveEP(move)) && PIECE_TYPE[piece] != PAWN_TYPE)
    return 0;

  // non-kings can't castle
  if (MoveCastle(move) && PIECE_TYPE[piece] != KING_TYPE)
    return 0;

  BitBoard possible = -1ULL;
  if (getBit(board->pinned, start))
    possible &= GetPinnedMovementSquares(start, lsb(board->pieces[KING[board->side]]));

  if (board->checkers)
    possible &= GetInBetweenSquares(lsb(board->checkers), lsb(board->pieces[KING[board->side]])) | board->checkers;

  if (bits(board->checkers) > 1 && PIECE_TYPE[piece] != KING_TYPE)
    return 0;

  switch (PIECE_TYPE[piece]) {
  case KING_TYPE:
    if (!MoveCastle(move) && !getBit(GetKingAttacks(start), end))
      return 0;
    break;
  case KNIGHT_TYPE:
    return !!getBit(GetKnightAttacks(start) & possible, end);
  case BISHOP_TYPE:
    return !!getBit(GetBishopAttacks(start, board->occupancies[BOTH]) & possible, end);
  case ROOK_TYPE:
    return !!getBit(GetRookAttacks(start, board->occupancies[BOTH]) & possible, end);
  case QUEEN_TYPE:
    return !!getBit(GetQueenAttacks(start, board->occupancies[BOTH]) & possible, end);
  case PAWN_TYPE:
    if (MoveEP(move))
      break;

    BitBoard atx = GetPawnAttacks(start, board->side);
    BitBoard adv = board->side == WHITE ? ShiftN(bit(start)) : ShiftS(bit(start));
    adv &= ~board->occupancies[BOTH];

    if (MovePromo(move))
      return !!getBit((board->side == WHITE ? RANK_8 : RANK_1) & ((atx & board->occupancies[board->xside]) | adv) &
                          possible,
                      end) &&
             MovePromo(move) >= KNIGHT_WHITE && MovePromo(move) <= QUEEN_BLACK &&
             (MovePromo(move) & 1) == board->side && !MoveDoublePush(move);

    adv |= board->side == WHITE ? ShiftN(adv & RANK_3) : ShiftS(adv & RANK_6);
    adv &= ~board->occupancies[BOTH];

    return !!getBit((board->side == WHITE ? ~RANK_8 : ~RANK_1) & ((atx & board->occupancies[board->xside]) | adv) &
                        possible,
                    end) &&
           MoveDoublePush(move) == (abs(start - end) == 16);
  }

  if (MoveEP(move)) {
    if (!MoveCapture(move) || MoveDoublePush(move) || MovePromo(move) || !board->epSquare || board->epSquare != end ||
        PIECE_TYPE[piece] != PAWN_TYPE || !getBit(GetPawnAttacks(start, board->side), board->epSquare))
      return 0;
  }

  if (MoveCastle(move)) {
    if (board->checkers)
      return 0;

    if (start != (board->side == WHITE ? E1 : E8))
      return 0;

    if ((board->side == WHITE && end != G1 && end != C1) || (board->side == BLACK && end != G8 && end != C8))
      return 0;

    if (end == G1 && ((board->occupancies[BOTH] & GetInBetweenSquares(E1, H1)) || !(board->castling & 0x8)))
      return 0;

    if (end == C1 && ((board->occupancies[BOTH] & GetInBetweenSquares(E1, A1)) || !(board->castling & 0x4)))
      return 0;

    if (end == G8 && ((board->occupancies[BOTH] & GetInBetweenSquares(E8, H8)) || !(board->castling & 0x2)))
      return 0;

    if (end == C8 && ((board->occupancies[BOTH] & GetInBetweenSquares(E8, A8)) || !(board->castling & 0x1)))
      return 0;
  }

  // this is a legality checker for ep/king/castles (used by movegen)
  return IsMoveLegal(move, board);
}

// this is NOT a legality checker for ALL moves
// it is only used by move generation for king moves, castles, and ep captures
int IsMoveLegal(Move move, Board* board) {
  int start = MoveStart(move);
  int end = MoveEnd(move);

  if (MoveEP(move)) {
    // ep is checked by just applying the move
    int kingSq = lsb(board->pieces[KING[board->side]]);
    int captureSq = end - PAWN_DIRECTIONS[board->side];
    BitBoard newOccupancy = board->occupancies[BOTH];
    popBit(newOccupancy, start);
    popBit(newOccupancy, captureSq);
    setBit(newOccupancy, end);

    // EP can only be illegal due to crazy discover checks
    return !(GetBishopAttacks(kingSq, newOccupancy) &
             (board->pieces[BISHOP[board->xside]] | board->pieces[QUEEN[board->xside]])) &&
           !(GetRookAttacks(kingSq, newOccupancy) &
             (board->pieces[ROOK[board->xside]] | board->pieces[QUEEN[board->xside]]));
  } else if (MoveCastle(move)) {
    int step = (end > start) ? -1 : 1;

    // pieces in-between have been checked, now check that it's not castling through or into check
    for (int i = end; i != start; i += step) {
      if (IsSquareAttacked(i, board->xside, board->occupancies[BOTH], board))
        return 0;
    }

    return 1;
  } else if (MovePiece(move) >= KING[WHITE]) {
    BitBoard kingOff = board->occupancies[BOTH];
    popBit(kingOff, start);
    // check king attacks with it off board, because it may move along the checking line
    return !IsSquareAttacked(end, board->xside, kingOff, board);
  }

  return 1;
}<|MERGE_RESOLUTION|>--- conflicted
+++ resolved
@@ -1,894 +1,891 @@
-// Berserk is a UCI compliant chess engine written in C
-// Copyright (C) 2021 Jay Honnold
-
-// This program is free software: you can redistribute it and/or modify
-// it under the terms of the GNU General Public License as published by
-// the Free Software Foundation, either version 3 of the License, or
-// (at your option) any later version.
-
-// This program is distributed in the hope that it will be useful,
-// but WITHOUT ANY WARRANTY; without even the implied warranty of
-// MERCHANTABILITY or FITNESS FOR A PARTICULAR PURPOSE.  See the
-// GNU General Public License for more details.
-
-// You should have received a copy of the GNU General Public License
-// along with this program.  If not, see <https://www.gnu.org/licenses/>.
-
-#include <assert.h>
-#include <inttypes.h>
-#include <stdio.h>
-#include <string.h>
-
-#include "attacks.h"
-#include "bits.h"
-#include "board.h"
-#include "eval.h"
-#include "move.h"
-#include "movegen.h"
-#include "transposition.h"
-#include "types.h"
-#include "zobrist.h"
-
-const BitBoard EMPTY = 0ULL;
-
-const int PAWN[] = {PAWN_WHITE, PAWN_BLACK};
-const int KNIGHT[] = {KNIGHT_WHITE, KNIGHT_BLACK};
-const int BISHOP[] = {BISHOP_WHITE, BISHOP_BLACK};
-const int ROOK[] = {ROOK_WHITE, ROOK_BLACK};
-const int QUEEN[] = {QUEEN_WHITE, QUEEN_BLACK};
-const int KING[] = {KING_WHITE, KING_BLACK};
-
-// way to identify pieces are the same "type" (i.e. WHITE_PAWN and BLACK_PAWN)
-const int PIECE_TYPE[13] = {PAWN_TYPE, PAWN_TYPE,  KNIGHT_TYPE, KNIGHT_TYPE, BISHOP_TYPE, BISHOP_TYPE, ROOK_TYPE,
-                            ROOK_TYPE, QUEEN_TYPE, QUEEN_TYPE,  KING_TYPE,   KING_TYPE,   NO_PIECE / 2};
-
-// clang-format off
-// castling rights mask for start/end squares
-const int CASTLING_RIGHTS[] = {
-  14, 15, 15, 15, 12, 15, 15, 13, 
-  15, 15, 15, 15, 15, 15, 15, 15, 
-  15, 15, 15, 15, 15, 15, 15, 15, 
-  15, 15, 15, 15, 15, 15, 15, 15, 
-  15, 15, 15, 15, 15, 15, 15, 15, 
-  15, 15, 15, 15, 15, 15, 15, 15, 
-  15, 15, 15, 15, 15, 15, 15, 15, 
-  11, 15, 15, 15, 3,  15, 15,  7
-};
-
-// square reflection table
-const int MIRROR[] = {
-  56, 57, 58, 59, 60, 61, 62, 63, 
-  48, 49, 50, 51, 52, 53, 54, 55, 
-  40, 41, 42, 43, 44, 45, 46, 47, 
-  32, 33, 34, 35, 36, 37, 38, 39, 
-  24, 25, 26, 27, 28, 29, 30, 31, 
-  16, 17, 18, 19, 20, 21, 22, 23, 
-   8,  9, 10, 11, 12, 13, 14, 15, 
-   0,  1,  2,  3,  4,  5,  6,  7
-};
-// clang-format on
-
-// piece count key bit mask idx
-const uint64_t PIECE_COUNT_IDX[] = {1ULL << 0,  1ULL << 4,  1ULL << 8,  1ULL << 12, 1ULL << 16,
-                                    1ULL << 20, 1ULL << 24, 1ULL << 28, 1ULL << 32, 1ULL << 36};
-
-const uint64_t NON_PAWN_PIECE_MASK[] = {0x0F0F0F0F00, 0xF0F0F0F000};
-
-// reset the board to an empty state
-void ClearBoard(Board* board) {
-  memset(board->pieces, EMPTY, sizeof(board->pieces));
-  memset(board->occupancies, EMPTY, sizeof(board->occupancies));
-  memset(board->zobristHistory, EMPTY, sizeof(board->zobristHistory));
-  memset(board->castlingHistory, EMPTY, sizeof(board->castlingHistory));
-  memset(board->captureHistory, EMPTY, sizeof(board->captureHistory));
-  memset(board->halfMoveHistory, 0, sizeof(board->halfMoveHistory));
-
-  for (int i = 0; i < 64; i++)
-    board->squares[i] = NO_PIECE;
-
-  board->piecesCounts = 0ULL;
-  board->zobrist = 0ULL;
-  board->pawnHash = 0ULL;
-
-  board->mat = makeScore(0, 0);
-
-  board->side = WHITE;
-  board->xside = BLACK;
-
-  board->epSquare = 0;
-  board->castling = 0;
-  board->moveNo = 0;
-  board->halfMove = 0;
-}
-
-void ParseFen(char* fen, Board* board) {
-  ClearBoard(board);
-
-  for (int i = 0; i < 64; i++) {
-    if ((*fen >= 'a' && *fen <= 'z') || (*fen >= 'A' && *fen <= 'Z')) {
-      int piece = CHAR_TO_PIECE[(int)*fen];
-      setBit(board->pieces[piece], i);
-      board->squares[i] = piece;
-
-      if (PIECE_TYPE[piece] == PAWN_TYPE)
-        board->pawnHash ^= ZOBRIST_PIECES[piece][i];
-
-      if (*fen != 'K' && *fen != 'k')
-        board->piecesCounts += PIECE_COUNT_IDX[piece];
-    } else if (*fen >= '0' && *fen <= '9') {
-      int offset = *fen - '1';
-      i += offset;
-    } else if (*fen == '/') {
-      i--;
-    }
-
-    fen++;
-  }
-
-  fen++;
-
-  board->side = (*fen++ == 'w' ? 0 : 1);
-  board->xside = board->side ^ 1;
-  board->mat = board->side == WHITE ? board->mat : -board->mat;
-
-  fen++;
-
-  while (*fen != ' ') {
-    if (*fen == 'K') {
-      board->castling |= 8;
-    } else if (*fen == 'Q') {
-      board->castling |= 4;
-    } else if (*fen == 'k') {
-      board->castling |= 2;
-    } else if (*fen == 'q') {
-      board->castling |= 1;
-    }
-
-    fen++;
-  }
-
-  fen++;
-
-  if (*fen != '-') {
-    int f = fen[0] - 'a';
-    int r = 8 - (fen[1] - '0');
-
-    board->epSquare = r * 8 + f;
-  } else {
-    board->epSquare = 0;
-  }
-
-  while (*fen && *fen != ' ')
-    fen++;
-
-  sscanf(fen, " %d", &board->halfMove);
-
-  SetOccupancies(board);
-  SetSpecialPieces(board);
-
-  board->zobrist = Zobrist(board);
-  board->mat = MaterialValue(board, board->side) - MaterialValue(board, board->xside);
-}
-
-void BoardToFen(char* fen, Board* board) {
-  for (int r = 0; r < 8; r++) {
-    int c = 0;
-    for (int f = 0; f < 8; f++) {
-      int sq = 8 * r + f;
-      int piece = board->squares[sq];
-
-      if (piece != NO_PIECE) {
-        if (c)
-          *fen++ = c + '0'; // append the amount of empty sqs
-
-        *fen++ = PIECE_TO_CHAR[piece];
-        c = 0;
-      } else {
-        c++;
-      }
-    }
-
-    if (c)
-      *fen++ = c + '0';
-
-    *fen++ = (r == 7) ? ' ' : '/';
-  }
-
-  *fen++ = board->side ? 'b' : 'w';
-  *fen++ = ' ';
-
-  if (board->castling) {
-    if (board->castling & 0x8)
-      *fen++ = 'K';
-    if (board->castling & 0x4)
-      *fen++ = 'Q';
-    if (board->castling & 0x2)
-      *fen++ = 'k';
-    if (board->castling & 0x1)
-      *fen++ = 'q';
-  } else {
-    *fen++ = '-';
-  }
-
-  *fen++ = ' ';
-
-  sprintf(fen, "%s %d %d", board->epSquare ? SQ_TO_COORD[board->epSquare] : "-", board->halfMove, board->moveNo);
-}
-
-void PrintBoard(Board* board) {
-  static char fenBuffer[128];
-
-  for (int i = 0; i < 64; i++) {
-    if (file(i) == 0)
-      printf(" %d ", 8 - rank(i));
-
-    if (board->squares[i] == NO_PIECE)
-      printf(" .");
-    else
-      printf(" %c", PIECE_TO_CHAR[board->squares[i]]);
-
-    if ((i & 7) == 7)
-      printf("\n");
-  }
-
-  printf("\n    a b c d e f g h\n");
-
-  BoardToFen(fenBuffer, board);
-  printf(" %s\n", fenBuffer);
-  printf("\n\n");
-}
-
-inline int HasNonPawn(Board* board) { return (board->piecesCounts & NON_PAWN_PIECE_MASK[board->side]) != 0; }
-
-inline int IsOCB(Board* board) {
-  BitBoard nonBishopMaterial = board->pieces[QUEEN_WHITE] | board->pieces[QUEEN_BLACK] | board->pieces[ROOK_WHITE] |
-                               board->pieces[ROOK_BLACK] | board->pieces[KNIGHT_WHITE] | board->pieces[KNIGHT_BLACK];
-
-  return !nonBishopMaterial && bits(board->pieces[BISHOP_WHITE]) == 1 && bits(board->pieces[BISHOP_BLACK]) == 1 &&
-         bits((board->pieces[BISHOP_WHITE] | board->pieces[BISHOP_BLACK]) & DARK_SQS) == 1;
-}
-
-inline int IsMaterialDraw(Board* board) {
-  switch (board->piecesCounts) {
-  case 0x0:      // Kk
-  case 0x100:    // KNk
-  case 0x200:    // KNNk
-  case 0x1000:   // Kkn
-  case 0x2000:   // Kknn
-  case 0x1100:   // KNkn
-  case 0x10000:  // KBk
-  case 0x100000: // Kkb
-  case 0x11000:  // KBkn
-  case 0x100100: // KNkb
-  case 0x110000: // KBkb
-    return 1;
-  default:
-    return 0;
-  }
-}
-
-// Check each type of piece movement from given square and see if an enemy piece of that
-// movement type is there. If so, then it's attacked
-inline int IsSquareAttacked(int sq, int attackColor, BitBoard occupancy, Board* board) {
-  if (GetPawnAttacks(sq, attackColor ^ 1) & board->pieces[PAWN[attackColor]])
-    return 1;
-  if (GetKnightAttacks(sq) & board->pieces[KNIGHT[attackColor]])
-    return 1;
-  if (GetBishopAttacks(sq, occupancy) & (board->pieces[BISHOP[attackColor]] | board->pieces[QUEEN[attackColor]]))
-    return 1;
-  if (GetRookAttacks(sq, occupancy) & (board->pieces[ROOK[attackColor]] | board->pieces[QUEEN[attackColor]]))
-    return 1;
-  if (GetKingAttacks(sq) & board->pieces[KING[attackColor]])
-    return 1;
-
-  return 0;
-}
-
-// Reset general piece locations on the board
-inline void SetOccupancies(Board* board) {
-  board->occupancies[WHITE] = EMPTY;
-  board->occupancies[BLACK] = EMPTY;
-  board->occupancies[BOTH] = EMPTY;
-
-  for (int i = PAWN_WHITE; i <= KING_BLACK; i++)
-    board->occupancies[i & 1] |= board->pieces[i];
-  board->occupancies[BOTH] = board->occupancies[WHITE] | board->occupancies[BLACK];
-}
-
-// Special pieces are those giving check, and those that are pinned
-// these must be recalculated every move for faster move legality purposes
-inline void SetSpecialPieces(Board* board) {
-  int kingSq = lsb(board->pieces[KING[board->side]]);
-
-  // Reset pinned pieces
-  board->pinned = EMPTY;
-  // checked can be initialized easily with non-blockable checks
-  board->checkers = (GetKnightAttacks(kingSq) & board->pieces[KNIGHT[board->xside]]) |
-                    (GetPawnAttacks(kingSq, board->side) & board->pieces[PAWN[board->xside]]);
-
-  // for each side
-  for (int kingColor = WHITE; kingColor <= BLACK; kingColor++) {
-    int enemyColor = 1 - kingColor;
-    kingSq = lsb(board->pieces[KING[kingColor]]);
-
-    // get full rook/bishop rays from the king that intersect that piece type of the enemy
-    BitBoard enemyPiece =
-        ((board->pieces[BISHOP[enemyColor]] | board->pieces[QUEEN[enemyColor]]) & GetBishopAttacks(kingSq, 0)) |
-        ((board->pieces[ROOK[enemyColor]] | board->pieces[QUEEN[enemyColor]]) & GetRookAttacks(kingSq, 0));
-
-    while (enemyPiece) {
-      int sq = lsb(enemyPiece);
-
-      // is something in the way
-      BitBoard blockers = GetInBetweenSquares(kingSq, sq) & board->occupancies[BOTH];
-
-      if (!blockers)
-        // no? then its check
-        board->checkers |= (enemyPiece & -enemyPiece);
-      else if (bits(blockers) == 1)
-        // just 1? then its pinned
-        board->pinned |= (blockers & board->occupancies[kingColor]);
-
-      // TODO: Similar logic can be applied for discoveries, but apply for self pieces
-
-      popLsb(enemyPiece);
-    }
-  }
-}
-
-void MakeMove(Move move, Board* board) {
-  assert(move != NULL_MOVE);
-
-  int start = MoveStart(move);
-  int end = MoveEnd(move);
-  int piece = MovePiece(move);
-  int promoted = MovePromo(move);
-  int capture = MoveCapture(move);
-  int dub = MoveDoublePush(move);
-  int ep = MoveEP(move);
-  int castle = MoveCastle(move);
-  int captured = board->squares[end];
-  int startSameSideKing = SQ_SIDE[lsb(board->pieces[KING[board->xside]])] == SQ_SIDE[start];
-  int endSameSideKing = SQ_SIDE[lsb(board->pieces[KING[board->xside]])] == SQ_SIDE[end];
-  int endSameSideOurKing = SQ_SIDE[lsb(board->pieces[KING[board->side]])] == SQ_SIDE[end];
-
-  // store hard to recalculate values
-  board->zobristHistory[board->moveNo] = board->zobrist;
-  board->pawnHashHistory[board->moveNo] = board->pawnHash;
-  board->castlingHistory[board->moveNo] = board->castling;
-  board->epSquareHistory[board->moveNo] = board->epSquare;
-  board->captureHistory[board->moveNo] = NO_PIECE; // this might get overwritten
-  board->halfMoveHistory[board->moveNo] = board->halfMove;
-  board->checkersHistory[board->moveNo] = board->checkers;
-  board->pinnedHistory[board->moveNo] = board->pinned;
-  board->materialHistory[board->moveNo] = board->mat;
-
-  popBit(board->pieces[piece], start);
-  setBit(board->pieces[piece], end);
-
-  board->squares[start] = NO_PIECE;
-  board->squares[end] = piece;
-
-  board->mat += PSQT[piece][endSameSideKing][end] - PSQT[piece][startSameSideKing][start];
-
-  board->zobrist ^= ZOBRIST_PIECES[piece][start];
-  board->zobrist ^= ZOBRIST_PIECES[piece][end];
-
-  if (piece == PAWN[board->side]) {
-    board->halfMove = 0; // reset on pawn move
-
-    board->pawnHash ^= ZOBRIST_PIECES[piece][start];
-    board->pawnHash ^= ZOBRIST_PIECES[piece][end];
-  } else
-    board->halfMove++;
-
-  if (capture && !ep) {
-    board->captureHistory[board->moveNo] = captured;
-    popBit(board->pieces[captured], end);
-
-    board->mat += PSQT[captured][endSameSideOurKing][end];
-
-    board->zobrist ^= ZOBRIST_PIECES[captured][end];
-    if (captured == PAWN[board->xside])
-      board->pawnHash ^= ZOBRIST_PIECES[captured][end];
-
-    board->piecesCounts -= PIECE_COUNT_IDX[captured]; // when there's a capture, we need to update our piece counts
-    board->halfMove = 0;                              // reset on capture
-  }
-
-  if (promoted) {
-    popBit(board->pieces[piece], end);
-    setBit(board->pieces[promoted], end);
-
-    board->squares[end] = promoted;
-
-    board->mat += PSQT[promoted][endSameSideKing][end] - PSQT[piece][endSameSideKing][end];
-
-    board->zobrist ^= ZOBRIST_PIECES[piece][end];
-    board->zobrist ^= ZOBRIST_PIECES[promoted][end];
-    board->pawnHash ^= ZOBRIST_PIECES[piece][end];
-
-    board->piecesCounts -= PIECE_COUNT_IDX[piece];
-    board->piecesCounts += PIECE_COUNT_IDX[promoted];
-  }
-
-  if (ep) {
-    // ep has to be handled specially since the end location won't remove the opponents pawn
-    popBit(board->pieces[PAWN[board->xside]], end - PAWN_DIRECTIONS[board->side]);
-
-    board->squares[end - PAWN_DIRECTIONS[board->side]] = NO_PIECE;
-
-    board->mat += PSQT[PAWN[board->xside]][endSameSideOurKing][end - PAWN_DIRECTIONS[board->side]];
-
-    board->zobrist ^= ZOBRIST_PIECES[PAWN[board->xside]][end - PAWN_DIRECTIONS[board->side]];
-    board->pawnHash ^= ZOBRIST_PIECES[PAWN[board->xside]][end - PAWN_DIRECTIONS[board->side]];
-
-    board->piecesCounts -= PIECE_COUNT_IDX[PAWN[board->xside]];
-    board->halfMove = 0; // this is a capture
-  }
-
-  if (board->epSquare) {
-    board->zobrist ^= ZOBRIST_EP_KEYS[board->epSquare];
-    board->epSquare = 0;
-  }
-
-  if (dub) {
-    board->epSquare = end - PAWN_DIRECTIONS[board->side];
-    board->zobrist ^= ZOBRIST_EP_KEYS[board->epSquare];
-  }
-
-  if (castle) {
-    // move the rook during a castle, the king encoding is handled automatically
-    if (end == G1) {
-      popBit(board->pieces[ROOK[WHITE]], H1);
-      setBit(board->pieces[ROOK[WHITE]], F1);
-
-      board->squares[H1] = NO_PIECE;
-      board->squares[F1] = ROOK[WHITE];
-
-      board->mat += PSQT[ROOK_WHITE][endSameSideKing][F1] - PSQT[ROOK_WHITE][endSameSideKing][H1];
-
-      board->zobrist ^= ZOBRIST_PIECES[ROOK[WHITE]][H1];
-      board->zobrist ^= ZOBRIST_PIECES[ROOK[WHITE]][F1];
-    } else if (end == C1) {
-      popBit(board->pieces[ROOK[WHITE]], A1);
-      setBit(board->pieces[ROOK[WHITE]], D1);
-
-      board->squares[A1] = NO_PIECE;
-      board->squares[D1] = ROOK[WHITE];
-
-      board->mat += PSQT[ROOK_WHITE][endSameSideKing][D1] - PSQT[ROOK_WHITE][endSameSideKing][A1];
-
-      board->zobrist ^= ZOBRIST_PIECES[ROOK[WHITE]][A1];
-      board->zobrist ^= ZOBRIST_PIECES[ROOK[WHITE]][D1];
-    } else if (end == G8) {
-      popBit(board->pieces[ROOK[BLACK]], H8);
-      setBit(board->pieces[ROOK[BLACK]], F8);
-
-      board->mat += PSQT[ROOK_BLACK][endSameSideKing][F8] - PSQT[ROOK_BLACK][endSameSideKing][H8];
-
-      board->squares[H8] = NO_PIECE;
-      board->squares[F8] = ROOK[BLACK];
-
-      board->zobrist ^= ZOBRIST_PIECES[ROOK[BLACK]][H8];
-      board->zobrist ^= ZOBRIST_PIECES[ROOK[BLACK]][F8];
-    } else if (end == C8) {
-      popBit(board->pieces[ROOK[BLACK]], A8);
-      setBit(board->pieces[ROOK[BLACK]], D8);
-
-      board->squares[A8] = NO_PIECE;
-      board->squares[D8] = ROOK[BLACK];
-
-      board->mat += PSQT[ROOK_BLACK][endSameSideKing][D8] - PSQT[ROOK_BLACK][endSameSideKing][A8];
-
-      board->zobrist ^= ZOBRIST_PIECES[ROOK[BLACK]][A8];
-      board->zobrist ^= ZOBRIST_PIECES[ROOK[BLACK]][D8];
-    }
-  }
-
-  board->zobrist ^= ZOBRIST_CASTLE_KEYS[board->castling];
-  board->castling &= CASTLING_RIGHTS[start];
-  board->castling &= CASTLING_RIGHTS[end];
-  board->zobrist ^= ZOBRIST_CASTLE_KEYS[board->castling];
-
-  SetOccupancies(board);
-  if (piece > QUEEN_BLACK)
-    board->mat = MaterialValue(board, board->side) - MaterialValue(board, board->xside);
-
-  board->moveNo++;
-  board->xside = board->side;
-  board->side ^= 1;
-  board->zobrist ^= ZOBRIST_SIDE_KEY;
-  board->mat = -board->mat;
-
-  // special pieces must be loaded after the side has changed
-  // this is because the new side to move will be the one in check
-  SetSpecialPieces(board);
-
-  // Prefetch the hash entry for this board position
-  TTPrefetch(board->zobrist);
-}
-
-void UndoMove(Move move, Board* board) {
-  int start = MoveStart(move);
-  int end = MoveEnd(move);
-  int piece = MovePiece(move);
-  int promoted = MovePromo(move);
-  int capture = MoveCapture(move);
-  int ep = MoveEP(move);
-  int castle = MoveCastle(move);
-
-  board->side = board->xside;
-  board->xside ^= 1;
-  board->moveNo--;
-
-  // reload historical values
-  board->epSquare = board->epSquareHistory[board->moveNo];
-  board->castling = board->castlingHistory[board->moveNo];
-  board->zobrist = board->zobristHistory[board->moveNo];
-  board->pawnHash = board->pawnHashHistory[board->moveNo];
-  board->halfMove = board->halfMoveHistory[board->moveNo];
-  board->checkers = board->checkersHistory[board->moveNo];
-  board->pinned = board->pinnedHistory[board->moveNo];
-  board->mat = board->materialHistory[board->moveNo];
-
-  popBit(board->pieces[piece], end);
-  setBit(board->pieces[piece], start);
-
-  board->squares[end] = NO_PIECE;
-  board->squares[start] = piece;
-
-  // board->mat -= PSQT[piece][end] - PSQT[piece][start];
-
-  if (capture) {
-    int captured = board->captureHistory[board->moveNo];
-    setBit(board->pieces[captured], end);
-
-    if (!ep) {
-      board->squares[end] = captured;
-
-      board->piecesCounts += PIECE_COUNT_IDX[captured];
-    }
-  }
-
-  if (promoted) {
-    popBit(board->pieces[promoted], end);
-
-    board->piecesCounts -= PIECE_COUNT_IDX[promoted];
-    board->piecesCounts += PIECE_COUNT_IDX[piece];
-  }
-
-  if (ep) {
-    setBit(board->pieces[PAWN[board->xside]], end - PAWN_DIRECTIONS[board->side]);
-    board->squares[end - PAWN_DIRECTIONS[board->side]] = PAWN[board->xside];
-
-    board->piecesCounts += PIECE_COUNT_IDX[PAWN[board->xside]];
-  }
-
-  if (castle) {
-    // put the rook back
-    if (end == G1) {
-      popBit(board->pieces[ROOK[WHITE]], F1);
-      setBit(board->pieces[ROOK[WHITE]], H1);
-
-      board->squares[F1] = NO_PIECE;
-      board->squares[H1] = ROOK[WHITE];
-    } else if (end == C1) {
-      popBit(board->pieces[ROOK[WHITE]], D1);
-      setBit(board->pieces[ROOK[WHITE]], A1);
-
-      board->squares[D1] = NO_PIECE;
-      board->squares[A1] = ROOK[WHITE];
-    } else if (end == G8) {
-      popBit(board->pieces[ROOK[BLACK]], F8);
-      setBit(board->pieces[ROOK[BLACK]], H8);
-
-      board->squares[F8] = NO_PIECE;
-      board->squares[H8] = ROOK[BLACK];
-    } else if (end == C8) {
-      popBit(board->pieces[ROOK[BLACK]], D8);
-      setBit(board->pieces[ROOK[BLACK]], A8);
-
-      board->squares[D8] = NO_PIECE;
-      board->squares[A8] = ROOK[BLACK];
-    }
-  }
-
-  SetOccupancies(board);
-}
-
-int DoesMoveCheck(Move move, Board* board) {
-  int start = MoveStart(move);
-  int end = MoveEnd(move);
-  int piece = MovePiece(move);
-
-  BitBoard enemyKing = board->pieces[KING[board->xside]];
-  int enemyKingSq = lsb(enemyKing);
-
-  switch (PIECE_TYPE[piece]) {
-  case PAWN_TYPE:
-    if (GetPawnAttacks(end, board->side) & enemyKing)
-      return 1;
-    break;
-  case KNIGHT_TYPE:
-    if (GetKnightAttacks(end) & enemyKing)
-      return 1;
-    break;
-  case BISHOP_TYPE:
-    if (GetBishopAttacks(end, board->occupancies[BOTH]) & enemyKing)
-      return 1;
-    break;
-  case ROOK_TYPE:
-    if (GetRookAttacks(end, board->occupancies[BOTH]) & enemyKing)
-      return 1;
-    break;
-  case QUEEN_TYPE:
-    if (GetQueenAttacks(end, board->occupancies[BOTH]) & enemyKing)
-      return 1;
-    break;
-  }
-
-  BitBoard newOccupancy = (board->occupancies[BOTH] ^ bit(start)) | bit(end);
-  if ((GetRookAttacks(enemyKingSq, newOccupancy) &
-       (board->pieces[ROOK[board->side]] | board->pieces[QUEEN[board->side]])) ||
-      (GetBishopAttacks(enemyKingSq, newOccupancy) &
-       (board->pieces[BISHOP[board->side]] | board->pieces[QUEEN[board->side]])))
-    return 1;
-
-  if (MovePromo(move)) {
-    switch (PIECE_TYPE[MovePromo(move)]) {
-    case KNIGHT_TYPE:
-      if (GetKnightAttacks(end) & enemyKing)
-        return 1;
-      break;
-    case BISHOP_TYPE:
-      if (GetBishopAttacks(end, board->occupancies[BOTH] ^ bit(start)) & enemyKing)
-        return 1;
-      break;
-    case ROOK_TYPE:
-      if (GetRookAttacks(end, board->occupancies[BOTH] ^ bit(start)) & enemyKing)
-        return 1;
-      break;
-    case QUEEN_TYPE:
-      if (GetQueenAttacks(end, board->occupancies[BOTH] ^ bit(start)) & enemyKing)
-        return 1;
-      break;
-    }
-
-    return 0;
-  } else if (MoveEP(move)) {
-    newOccupancy = newOccupancy ^ bit(end - PAWN_DIRECTIONS[board->side]);
-
-    return (GetBishopAttacks(enemyKingSq, newOccupancy) &
-            (board->pieces[BISHOP[board->side]] | board->pieces[QUEEN[board->side]])) ||
-           (GetRookAttacks(enemyKingSq, newOccupancy) &
-            (board->pieces[ROOK[board->side]] | board->pieces[QUEEN[board->side]]));
-  } else if (MoveCastle(move)) {
-    int rookEnd = 0;
-    switch (end) {
-    case G1:
-      rookEnd = F1;
-      break;
-    case C1:
-      rookEnd = D1;
-      break;
-    case G8:
-      rookEnd = F8;
-      break;
-    case C8:
-      rookEnd = D8;
-      break;
-    }
-
-    return !!(GetRookAttacks(enemyKingSq, board->occupancies[BOTH]) & bit(rookEnd));
-  }
-
-  return 0;
-}
-
-inline int IsRepetition(Board* board, int ply) {
-  int reps = 0;
-
-  // Check as far back as the last non-reversible move
-  for (int i = board->moveNo - 2; i >= 0 && i >= board->moveNo - board->halfMove; i -= 2) {
-    if (board->zobristHistory[i] == board->zobrist) {
-      if (i > board->moveNo - ply) // within our search tree
-        return 1;
-
-      reps++;
-      if (reps == 2) // 3-fold before+including root
-        return 1;
-    }
-  }
-
-  return 0;
-}
-
-void MakeNullMove(Board* board) {
-  board->zobristHistory[board->moveNo] = board->zobrist;
-  board->castlingHistory[board->moveNo] = board->castling;
-  board->epSquareHistory[board->moveNo] = board->epSquare;
-  board->captureHistory[board->moveNo] = NO_PIECE;
-  board->halfMoveHistory[board->moveNo] = board->halfMove;
-  board->checkersHistory[board->moveNo] = board->checkers;
-  board->pinnedHistory[board->moveNo] = board->pinned;
-  board->materialHistory[board->moveNo] = board->mat;
-
-  board->halfMove++;
-
-  if (board->epSquare)
-    board->zobrist ^= ZOBRIST_EP_KEYS[board->epSquare];
-  board->epSquare = 0;
-
-  board->zobrist ^= ZOBRIST_SIDE_KEY;
-
-  board->moveNo++;
-  board->side = board->xside;
-  board->xside ^= 1;
-  board->mat = -board->mat;
-
-  // Prefetch the hash entry for this board position
-  TTPrefetch(board->zobrist);
-}
-
-void UndoNullMove(Board* board) {
-  board->side = board->xside;
-  board->xside ^= 1;
-  board->moveNo--;
-
-  board->zobrist = board->zobristHistory[board->moveNo];
-  board->castling = board->castlingHistory[board->moveNo];
-  board->epSquare = board->epSquareHistory[board->moveNo];
-  board->halfMove = board->halfMoveHistory[board->moveNo];
-  board->checkers = board->checkersHistory[board->moveNo];
-  board->pinned = board->pinnedHistory[board->moveNo];
-<<<<<<< HEAD
-=======
-  board->mat = board->materialHistory[board->moveNo];
->>>>>>> 4ae68b7a
-}
-
-int MoveIsLegal(Move move, Board* board) {
-  int piece = MovePiece(move);
-  int start = MoveStart(move);
-  int end = MoveEnd(move);
-
-  // moving piece isn't where it says it is
-  if (!move || piece > KING_BLACK || (piece & 1) != board->side || piece != board->squares[start])
-    return 0;
-
-  // can't capture our own piece
-  if (board->squares[end] != NO_PIECE && (!MoveCapture(move) || (board->squares[end] & 1) == board->side))
-    return 0;
-
-  // can't capture air
-  if (MoveCapture(move) && board->squares[end] == NO_PIECE && !MoveEP(move))
-    return 0;
-
-  // non-pawns can't promote/dp/ep
-  if ((MovePromo(move) || MoveDoublePush(move) || MoveEP(move)) && PIECE_TYPE[piece] != PAWN_TYPE)
-    return 0;
-
-  // non-kings can't castle
-  if (MoveCastle(move) && PIECE_TYPE[piece] != KING_TYPE)
-    return 0;
-
-  BitBoard possible = -1ULL;
-  if (getBit(board->pinned, start))
-    possible &= GetPinnedMovementSquares(start, lsb(board->pieces[KING[board->side]]));
-
-  if (board->checkers)
-    possible &= GetInBetweenSquares(lsb(board->checkers), lsb(board->pieces[KING[board->side]])) | board->checkers;
-
-  if (bits(board->checkers) > 1 && PIECE_TYPE[piece] != KING_TYPE)
-    return 0;
-
-  switch (PIECE_TYPE[piece]) {
-  case KING_TYPE:
-    if (!MoveCastle(move) && !getBit(GetKingAttacks(start), end))
-      return 0;
-    break;
-  case KNIGHT_TYPE:
-    return !!getBit(GetKnightAttacks(start) & possible, end);
-  case BISHOP_TYPE:
-    return !!getBit(GetBishopAttacks(start, board->occupancies[BOTH]) & possible, end);
-  case ROOK_TYPE:
-    return !!getBit(GetRookAttacks(start, board->occupancies[BOTH]) & possible, end);
-  case QUEEN_TYPE:
-    return !!getBit(GetQueenAttacks(start, board->occupancies[BOTH]) & possible, end);
-  case PAWN_TYPE:
-    if (MoveEP(move))
-      break;
-
-    BitBoard atx = GetPawnAttacks(start, board->side);
-    BitBoard adv = board->side == WHITE ? ShiftN(bit(start)) : ShiftS(bit(start));
-    adv &= ~board->occupancies[BOTH];
-
-    if (MovePromo(move))
-      return !!getBit((board->side == WHITE ? RANK_8 : RANK_1) & ((atx & board->occupancies[board->xside]) | adv) &
-                          possible,
-                      end) &&
-             MovePromo(move) >= KNIGHT_WHITE && MovePromo(move) <= QUEEN_BLACK &&
-             (MovePromo(move) & 1) == board->side && !MoveDoublePush(move);
-
-    adv |= board->side == WHITE ? ShiftN(adv & RANK_3) : ShiftS(adv & RANK_6);
-    adv &= ~board->occupancies[BOTH];
-
-    return !!getBit((board->side == WHITE ? ~RANK_8 : ~RANK_1) & ((atx & board->occupancies[board->xside]) | adv) &
-                        possible,
-                    end) &&
-           MoveDoublePush(move) == (abs(start - end) == 16);
-  }
-
-  if (MoveEP(move)) {
-    if (!MoveCapture(move) || MoveDoublePush(move) || MovePromo(move) || !board->epSquare || board->epSquare != end ||
-        PIECE_TYPE[piece] != PAWN_TYPE || !getBit(GetPawnAttacks(start, board->side), board->epSquare))
-      return 0;
-  }
-
-  if (MoveCastle(move)) {
-    if (board->checkers)
-      return 0;
-
-    if (start != (board->side == WHITE ? E1 : E8))
-      return 0;
-
-    if ((board->side == WHITE && end != G1 && end != C1) || (board->side == BLACK && end != G8 && end != C8))
-      return 0;
-
-    if (end == G1 && ((board->occupancies[BOTH] & GetInBetweenSquares(E1, H1)) || !(board->castling & 0x8)))
-      return 0;
-
-    if (end == C1 && ((board->occupancies[BOTH] & GetInBetweenSquares(E1, A1)) || !(board->castling & 0x4)))
-      return 0;
-
-    if (end == G8 && ((board->occupancies[BOTH] & GetInBetweenSquares(E8, H8)) || !(board->castling & 0x2)))
-      return 0;
-
-    if (end == C8 && ((board->occupancies[BOTH] & GetInBetweenSquares(E8, A8)) || !(board->castling & 0x1)))
-      return 0;
-  }
-
-  // this is a legality checker for ep/king/castles (used by movegen)
-  return IsMoveLegal(move, board);
-}
-
-// this is NOT a legality checker for ALL moves
-// it is only used by move generation for king moves, castles, and ep captures
-int IsMoveLegal(Move move, Board* board) {
-  int start = MoveStart(move);
-  int end = MoveEnd(move);
-
-  if (MoveEP(move)) {
-    // ep is checked by just applying the move
-    int kingSq = lsb(board->pieces[KING[board->side]]);
-    int captureSq = end - PAWN_DIRECTIONS[board->side];
-    BitBoard newOccupancy = board->occupancies[BOTH];
-    popBit(newOccupancy, start);
-    popBit(newOccupancy, captureSq);
-    setBit(newOccupancy, end);
-
-    // EP can only be illegal due to crazy discover checks
-    return !(GetBishopAttacks(kingSq, newOccupancy) &
-             (board->pieces[BISHOP[board->xside]] | board->pieces[QUEEN[board->xside]])) &&
-           !(GetRookAttacks(kingSq, newOccupancy) &
-             (board->pieces[ROOK[board->xside]] | board->pieces[QUEEN[board->xside]]));
-  } else if (MoveCastle(move)) {
-    int step = (end > start) ? -1 : 1;
-
-    // pieces in-between have been checked, now check that it's not castling through or into check
-    for (int i = end; i != start; i += step) {
-      if (IsSquareAttacked(i, board->xside, board->occupancies[BOTH], board))
-        return 0;
-    }
-
-    return 1;
-  } else if (MovePiece(move) >= KING[WHITE]) {
-    BitBoard kingOff = board->occupancies[BOTH];
-    popBit(kingOff, start);
-    // check king attacks with it off board, because it may move along the checking line
-    return !IsSquareAttacked(end, board->xside, kingOff, board);
-  }
-
-  return 1;
+// Berserk is a UCI compliant chess engine written in C
+// Copyright (C) 2021 Jay Honnold
+
+// This program is free software: you can redistribute it and/or modify
+// it under the terms of the GNU General Public License as published by
+// the Free Software Foundation, either version 3 of the License, or
+// (at your option) any later version.
+
+// This program is distributed in the hope that it will be useful,
+// but WITHOUT ANY WARRANTY; without even the implied warranty of
+// MERCHANTABILITY or FITNESS FOR A PARTICULAR PURPOSE.  See the
+// GNU General Public License for more details.
+
+// You should have received a copy of the GNU General Public License
+// along with this program.  If not, see <https://www.gnu.org/licenses/>.
+
+#include <assert.h>
+#include <inttypes.h>
+#include <stdio.h>
+#include <string.h>
+
+#include "attacks.h"
+#include "bits.h"
+#include "board.h"
+#include "eval.h"
+#include "move.h"
+#include "movegen.h"
+#include "transposition.h"
+#include "types.h"
+#include "zobrist.h"
+
+const BitBoard EMPTY = 0ULL;
+
+const int PAWN[] = {PAWN_WHITE, PAWN_BLACK};
+const int KNIGHT[] = {KNIGHT_WHITE, KNIGHT_BLACK};
+const int BISHOP[] = {BISHOP_WHITE, BISHOP_BLACK};
+const int ROOK[] = {ROOK_WHITE, ROOK_BLACK};
+const int QUEEN[] = {QUEEN_WHITE, QUEEN_BLACK};
+const int KING[] = {KING_WHITE, KING_BLACK};
+
+// way to identify pieces are the same "type" (i.e. WHITE_PAWN and BLACK_PAWN)
+const int PIECE_TYPE[13] = {PAWN_TYPE, PAWN_TYPE,  KNIGHT_TYPE, KNIGHT_TYPE, BISHOP_TYPE, BISHOP_TYPE, ROOK_TYPE,
+                            ROOK_TYPE, QUEEN_TYPE, QUEEN_TYPE,  KING_TYPE,   KING_TYPE,   NO_PIECE / 2};
+
+// clang-format off
+// castling rights mask for start/end squares
+const int CASTLING_RIGHTS[] = {
+  14, 15, 15, 15, 12, 15, 15, 13, 
+  15, 15, 15, 15, 15, 15, 15, 15, 
+  15, 15, 15, 15, 15, 15, 15, 15, 
+  15, 15, 15, 15, 15, 15, 15, 15, 
+  15, 15, 15, 15, 15, 15, 15, 15, 
+  15, 15, 15, 15, 15, 15, 15, 15, 
+  15, 15, 15, 15, 15, 15, 15, 15, 
+  11, 15, 15, 15, 3,  15, 15,  7
+};
+
+// square reflection table
+const int MIRROR[] = {
+  56, 57, 58, 59, 60, 61, 62, 63, 
+  48, 49, 50, 51, 52, 53, 54, 55, 
+  40, 41, 42, 43, 44, 45, 46, 47, 
+  32, 33, 34, 35, 36, 37, 38, 39, 
+  24, 25, 26, 27, 28, 29, 30, 31, 
+  16, 17, 18, 19, 20, 21, 22, 23, 
+   8,  9, 10, 11, 12, 13, 14, 15, 
+   0,  1,  2,  3,  4,  5,  6,  7
+};
+// clang-format on
+
+// piece count key bit mask idx
+const uint64_t PIECE_COUNT_IDX[] = {1ULL << 0,  1ULL << 4,  1ULL << 8,  1ULL << 12, 1ULL << 16,
+                                    1ULL << 20, 1ULL << 24, 1ULL << 28, 1ULL << 32, 1ULL << 36};
+
+const uint64_t NON_PAWN_PIECE_MASK[] = {0x0F0F0F0F00, 0xF0F0F0F000};
+
+// reset the board to an empty state
+void ClearBoard(Board* board) {
+  memset(board->pieces, EMPTY, sizeof(board->pieces));
+  memset(board->occupancies, EMPTY, sizeof(board->occupancies));
+  memset(board->zobristHistory, EMPTY, sizeof(board->zobristHistory));
+  memset(board->castlingHistory, EMPTY, sizeof(board->castlingHistory));
+  memset(board->captureHistory, EMPTY, sizeof(board->captureHistory));
+  memset(board->halfMoveHistory, 0, sizeof(board->halfMoveHistory));
+
+  for (int i = 0; i < 64; i++)
+    board->squares[i] = NO_PIECE;
+
+  board->piecesCounts = 0ULL;
+  board->zobrist = 0ULL;
+  board->pawnHash = 0ULL;
+
+  board->mat = makeScore(0, 0);
+
+  board->side = WHITE;
+  board->xside = BLACK;
+
+  board->epSquare = 0;
+  board->castling = 0;
+  board->moveNo = 0;
+  board->halfMove = 0;
+}
+
+void ParseFen(char* fen, Board* board) {
+  ClearBoard(board);
+
+  for (int i = 0; i < 64; i++) {
+    if ((*fen >= 'a' && *fen <= 'z') || (*fen >= 'A' && *fen <= 'Z')) {
+      int piece = CHAR_TO_PIECE[(int)*fen];
+      setBit(board->pieces[piece], i);
+      board->squares[i] = piece;
+
+      if (PIECE_TYPE[piece] == PAWN_TYPE)
+        board->pawnHash ^= ZOBRIST_PIECES[piece][i];
+
+      if (*fen != 'K' && *fen != 'k')
+        board->piecesCounts += PIECE_COUNT_IDX[piece];
+    } else if (*fen >= '0' && *fen <= '9') {
+      int offset = *fen - '1';
+      i += offset;
+    } else if (*fen == '/') {
+      i--;
+    }
+
+    fen++;
+  }
+
+  fen++;
+
+  board->side = (*fen++ == 'w' ? 0 : 1);
+  board->xside = board->side ^ 1;
+  board->mat = board->side == WHITE ? board->mat : -board->mat;
+
+  fen++;
+
+  while (*fen != ' ') {
+    if (*fen == 'K') {
+      board->castling |= 8;
+    } else if (*fen == 'Q') {
+      board->castling |= 4;
+    } else if (*fen == 'k') {
+      board->castling |= 2;
+    } else if (*fen == 'q') {
+      board->castling |= 1;
+    }
+
+    fen++;
+  }
+
+  fen++;
+
+  if (*fen != '-') {
+    int f = fen[0] - 'a';
+    int r = 8 - (fen[1] - '0');
+
+    board->epSquare = r * 8 + f;
+  } else {
+    board->epSquare = 0;
+  }
+
+  while (*fen && *fen != ' ')
+    fen++;
+
+  sscanf(fen, " %d", &board->halfMove);
+
+  SetOccupancies(board);
+  SetSpecialPieces(board);
+
+  board->zobrist = Zobrist(board);
+  board->mat = MaterialValue(board, board->side) - MaterialValue(board, board->xside);
+}
+
+void BoardToFen(char* fen, Board* board) {
+  for (int r = 0; r < 8; r++) {
+    int c = 0;
+    for (int f = 0; f < 8; f++) {
+      int sq = 8 * r + f;
+      int piece = board->squares[sq];
+
+      if (piece != NO_PIECE) {
+        if (c)
+          *fen++ = c + '0'; // append the amount of empty sqs
+
+        *fen++ = PIECE_TO_CHAR[piece];
+        c = 0;
+      } else {
+        c++;
+      }
+    }
+
+    if (c)
+      *fen++ = c + '0';
+
+    *fen++ = (r == 7) ? ' ' : '/';
+  }
+
+  *fen++ = board->side ? 'b' : 'w';
+  *fen++ = ' ';
+
+  if (board->castling) {
+    if (board->castling & 0x8)
+      *fen++ = 'K';
+    if (board->castling & 0x4)
+      *fen++ = 'Q';
+    if (board->castling & 0x2)
+      *fen++ = 'k';
+    if (board->castling & 0x1)
+      *fen++ = 'q';
+  } else {
+    *fen++ = '-';
+  }
+
+  *fen++ = ' ';
+
+  sprintf(fen, "%s %d %d", board->epSquare ? SQ_TO_COORD[board->epSquare] : "-", board->halfMove, board->moveNo);
+}
+
+void PrintBoard(Board* board) {
+  static char fenBuffer[128];
+
+  for (int i = 0; i < 64; i++) {
+    if (file(i) == 0)
+      printf(" %d ", 8 - rank(i));
+
+    if (board->squares[i] == NO_PIECE)
+      printf(" .");
+    else
+      printf(" %c", PIECE_TO_CHAR[board->squares[i]]);
+
+    if ((i & 7) == 7)
+      printf("\n");
+  }
+
+  printf("\n    a b c d e f g h\n");
+
+  BoardToFen(fenBuffer, board);
+  printf(" %s\n", fenBuffer);
+  printf("\n\n");
+}
+
+inline int HasNonPawn(Board* board) { return (board->piecesCounts & NON_PAWN_PIECE_MASK[board->side]) != 0; }
+
+inline int IsOCB(Board* board) {
+  BitBoard nonBishopMaterial = board->pieces[QUEEN_WHITE] | board->pieces[QUEEN_BLACK] | board->pieces[ROOK_WHITE] |
+                               board->pieces[ROOK_BLACK] | board->pieces[KNIGHT_WHITE] | board->pieces[KNIGHT_BLACK];
+
+  return !nonBishopMaterial && bits(board->pieces[BISHOP_WHITE]) == 1 && bits(board->pieces[BISHOP_BLACK]) == 1 &&
+         bits((board->pieces[BISHOP_WHITE] | board->pieces[BISHOP_BLACK]) & DARK_SQS) == 1;
+}
+
+inline int IsMaterialDraw(Board* board) {
+  switch (board->piecesCounts) {
+  case 0x0:      // Kk
+  case 0x100:    // KNk
+  case 0x200:    // KNNk
+  case 0x1000:   // Kkn
+  case 0x2000:   // Kknn
+  case 0x1100:   // KNkn
+  case 0x10000:  // KBk
+  case 0x100000: // Kkb
+  case 0x11000:  // KBkn
+  case 0x100100: // KNkb
+  case 0x110000: // KBkb
+    return 1;
+  default:
+    return 0;
+  }
+}
+
+// Check each type of piece movement from given square and see if an enemy piece of that
+// movement type is there. If so, then it's attacked
+inline int IsSquareAttacked(int sq, int attackColor, BitBoard occupancy, Board* board) {
+  if (GetPawnAttacks(sq, attackColor ^ 1) & board->pieces[PAWN[attackColor]])
+    return 1;
+  if (GetKnightAttacks(sq) & board->pieces[KNIGHT[attackColor]])
+    return 1;
+  if (GetBishopAttacks(sq, occupancy) & (board->pieces[BISHOP[attackColor]] | board->pieces[QUEEN[attackColor]]))
+    return 1;
+  if (GetRookAttacks(sq, occupancy) & (board->pieces[ROOK[attackColor]] | board->pieces[QUEEN[attackColor]]))
+    return 1;
+  if (GetKingAttacks(sq) & board->pieces[KING[attackColor]])
+    return 1;
+
+  return 0;
+}
+
+// Reset general piece locations on the board
+inline void SetOccupancies(Board* board) {
+  board->occupancies[WHITE] = EMPTY;
+  board->occupancies[BLACK] = EMPTY;
+  board->occupancies[BOTH] = EMPTY;
+
+  for (int i = PAWN_WHITE; i <= KING_BLACK; i++)
+    board->occupancies[i & 1] |= board->pieces[i];
+  board->occupancies[BOTH] = board->occupancies[WHITE] | board->occupancies[BLACK];
+}
+
+// Special pieces are those giving check, and those that are pinned
+// these must be recalculated every move for faster move legality purposes
+inline void SetSpecialPieces(Board* board) {
+  int kingSq = lsb(board->pieces[KING[board->side]]);
+
+  // Reset pinned pieces
+  board->pinned = EMPTY;
+  // checked can be initialized easily with non-blockable checks
+  board->checkers = (GetKnightAttacks(kingSq) & board->pieces[KNIGHT[board->xside]]) |
+                    (GetPawnAttacks(kingSq, board->side) & board->pieces[PAWN[board->xside]]);
+
+  // for each side
+  for (int kingColor = WHITE; kingColor <= BLACK; kingColor++) {
+    int enemyColor = 1 - kingColor;
+    kingSq = lsb(board->pieces[KING[kingColor]]);
+
+    // get full rook/bishop rays from the king that intersect that piece type of the enemy
+    BitBoard enemyPiece =
+        ((board->pieces[BISHOP[enemyColor]] | board->pieces[QUEEN[enemyColor]]) & GetBishopAttacks(kingSq, 0)) |
+        ((board->pieces[ROOK[enemyColor]] | board->pieces[QUEEN[enemyColor]]) & GetRookAttacks(kingSq, 0));
+
+    while (enemyPiece) {
+      int sq = lsb(enemyPiece);
+
+      // is something in the way
+      BitBoard blockers = GetInBetweenSquares(kingSq, sq) & board->occupancies[BOTH];
+
+      if (!blockers)
+        // no? then its check
+        board->checkers |= (enemyPiece & -enemyPiece);
+      else if (bits(blockers) == 1)
+        // just 1? then its pinned
+        board->pinned |= (blockers & board->occupancies[kingColor]);
+
+      // TODO: Similar logic can be applied for discoveries, but apply for self pieces
+
+      popLsb(enemyPiece);
+    }
+  }
+}
+
+void MakeMove(Move move, Board* board) {
+  assert(move != NULL_MOVE);
+
+  int start = MoveStart(move);
+  int end = MoveEnd(move);
+  int piece = MovePiece(move);
+  int promoted = MovePromo(move);
+  int capture = MoveCapture(move);
+  int dub = MoveDoublePush(move);
+  int ep = MoveEP(move);
+  int castle = MoveCastle(move);
+  int captured = board->squares[end];
+  int startSameSideKing = SQ_SIDE[lsb(board->pieces[KING[board->xside]])] == SQ_SIDE[start];
+  int endSameSideKing = SQ_SIDE[lsb(board->pieces[KING[board->xside]])] == SQ_SIDE[end];
+  int endSameSideOurKing = SQ_SIDE[lsb(board->pieces[KING[board->side]])] == SQ_SIDE[end];
+
+  // store hard to recalculate values
+  board->zobristHistory[board->moveNo] = board->zobrist;
+  board->pawnHashHistory[board->moveNo] = board->pawnHash;
+  board->castlingHistory[board->moveNo] = board->castling;
+  board->epSquareHistory[board->moveNo] = board->epSquare;
+  board->captureHistory[board->moveNo] = NO_PIECE; // this might get overwritten
+  board->halfMoveHistory[board->moveNo] = board->halfMove;
+  board->checkersHistory[board->moveNo] = board->checkers;
+  board->pinnedHistory[board->moveNo] = board->pinned;
+  board->materialHistory[board->moveNo] = board->mat;
+
+  popBit(board->pieces[piece], start);
+  setBit(board->pieces[piece], end);
+
+  board->squares[start] = NO_PIECE;
+  board->squares[end] = piece;
+
+  board->mat += PSQT[piece][endSameSideKing][end] - PSQT[piece][startSameSideKing][start];
+
+  board->zobrist ^= ZOBRIST_PIECES[piece][start];
+  board->zobrist ^= ZOBRIST_PIECES[piece][end];
+
+  if (piece == PAWN[board->side]) {
+    board->halfMove = 0; // reset on pawn move
+
+    board->pawnHash ^= ZOBRIST_PIECES[piece][start];
+    board->pawnHash ^= ZOBRIST_PIECES[piece][end];
+  } else
+    board->halfMove++;
+
+  if (capture && !ep) {
+    board->captureHistory[board->moveNo] = captured;
+    popBit(board->pieces[captured], end);
+
+    board->mat += PSQT[captured][endSameSideOurKing][end];
+
+    board->zobrist ^= ZOBRIST_PIECES[captured][end];
+    if (captured == PAWN[board->xside])
+      board->pawnHash ^= ZOBRIST_PIECES[captured][end];
+
+    board->piecesCounts -= PIECE_COUNT_IDX[captured]; // when there's a capture, we need to update our piece counts
+    board->halfMove = 0;                              // reset on capture
+  }
+
+  if (promoted) {
+    popBit(board->pieces[piece], end);
+    setBit(board->pieces[promoted], end);
+
+    board->squares[end] = promoted;
+
+    board->mat += PSQT[promoted][endSameSideKing][end] - PSQT[piece][endSameSideKing][end];
+
+    board->zobrist ^= ZOBRIST_PIECES[piece][end];
+    board->zobrist ^= ZOBRIST_PIECES[promoted][end];
+    board->pawnHash ^= ZOBRIST_PIECES[piece][end];
+
+    board->piecesCounts -= PIECE_COUNT_IDX[piece];
+    board->piecesCounts += PIECE_COUNT_IDX[promoted];
+  }
+
+  if (ep) {
+    // ep has to be handled specially since the end location won't remove the opponents pawn
+    popBit(board->pieces[PAWN[board->xside]], end - PAWN_DIRECTIONS[board->side]);
+
+    board->squares[end - PAWN_DIRECTIONS[board->side]] = NO_PIECE;
+
+    board->mat += PSQT[PAWN[board->xside]][endSameSideOurKing][end - PAWN_DIRECTIONS[board->side]];
+
+    board->zobrist ^= ZOBRIST_PIECES[PAWN[board->xside]][end - PAWN_DIRECTIONS[board->side]];
+    board->pawnHash ^= ZOBRIST_PIECES[PAWN[board->xside]][end - PAWN_DIRECTIONS[board->side]];
+
+    board->piecesCounts -= PIECE_COUNT_IDX[PAWN[board->xside]];
+    board->halfMove = 0; // this is a capture
+  }
+
+  if (board->epSquare) {
+    board->zobrist ^= ZOBRIST_EP_KEYS[board->epSquare];
+    board->epSquare = 0;
+  }
+
+  if (dub) {
+    board->epSquare = end - PAWN_DIRECTIONS[board->side];
+    board->zobrist ^= ZOBRIST_EP_KEYS[board->epSquare];
+  }
+
+  if (castle) {
+    // move the rook during a castle, the king encoding is handled automatically
+    if (end == G1) {
+      popBit(board->pieces[ROOK[WHITE]], H1);
+      setBit(board->pieces[ROOK[WHITE]], F1);
+
+      board->squares[H1] = NO_PIECE;
+      board->squares[F1] = ROOK[WHITE];
+
+      board->mat += PSQT[ROOK_WHITE][endSameSideKing][F1] - PSQT[ROOK_WHITE][endSameSideKing][H1];
+
+      board->zobrist ^= ZOBRIST_PIECES[ROOK[WHITE]][H1];
+      board->zobrist ^= ZOBRIST_PIECES[ROOK[WHITE]][F1];
+    } else if (end == C1) {
+      popBit(board->pieces[ROOK[WHITE]], A1);
+      setBit(board->pieces[ROOK[WHITE]], D1);
+
+      board->squares[A1] = NO_PIECE;
+      board->squares[D1] = ROOK[WHITE];
+
+      board->mat += PSQT[ROOK_WHITE][endSameSideKing][D1] - PSQT[ROOK_WHITE][endSameSideKing][A1];
+
+      board->zobrist ^= ZOBRIST_PIECES[ROOK[WHITE]][A1];
+      board->zobrist ^= ZOBRIST_PIECES[ROOK[WHITE]][D1];
+    } else if (end == G8) {
+      popBit(board->pieces[ROOK[BLACK]], H8);
+      setBit(board->pieces[ROOK[BLACK]], F8);
+
+      board->mat += PSQT[ROOK_BLACK][endSameSideKing][F8] - PSQT[ROOK_BLACK][endSameSideKing][H8];
+
+      board->squares[H8] = NO_PIECE;
+      board->squares[F8] = ROOK[BLACK];
+
+      board->zobrist ^= ZOBRIST_PIECES[ROOK[BLACK]][H8];
+      board->zobrist ^= ZOBRIST_PIECES[ROOK[BLACK]][F8];
+    } else if (end == C8) {
+      popBit(board->pieces[ROOK[BLACK]], A8);
+      setBit(board->pieces[ROOK[BLACK]], D8);
+
+      board->squares[A8] = NO_PIECE;
+      board->squares[D8] = ROOK[BLACK];
+
+      board->mat += PSQT[ROOK_BLACK][endSameSideKing][D8] - PSQT[ROOK_BLACK][endSameSideKing][A8];
+
+      board->zobrist ^= ZOBRIST_PIECES[ROOK[BLACK]][A8];
+      board->zobrist ^= ZOBRIST_PIECES[ROOK[BLACK]][D8];
+    }
+  }
+
+  board->zobrist ^= ZOBRIST_CASTLE_KEYS[board->castling];
+  board->castling &= CASTLING_RIGHTS[start];
+  board->castling &= CASTLING_RIGHTS[end];
+  board->zobrist ^= ZOBRIST_CASTLE_KEYS[board->castling];
+
+  SetOccupancies(board);
+  if (piece > QUEEN_BLACK)
+    board->mat = MaterialValue(board, board->side) - MaterialValue(board, board->xside);
+
+  board->moveNo++;
+  board->xside = board->side;
+  board->side ^= 1;
+  board->zobrist ^= ZOBRIST_SIDE_KEY;
+  board->mat = -board->mat;
+
+  // special pieces must be loaded after the side has changed
+  // this is because the new side to move will be the one in check
+  SetSpecialPieces(board);
+
+  // Prefetch the hash entry for this board position
+  TTPrefetch(board->zobrist);
+}
+
+void UndoMove(Move move, Board* board) {
+  int start = MoveStart(move);
+  int end = MoveEnd(move);
+  int piece = MovePiece(move);
+  int promoted = MovePromo(move);
+  int capture = MoveCapture(move);
+  int ep = MoveEP(move);
+  int castle = MoveCastle(move);
+
+  board->side = board->xside;
+  board->xside ^= 1;
+  board->moveNo--;
+
+  // reload historical values
+  board->epSquare = board->epSquareHistory[board->moveNo];
+  board->castling = board->castlingHistory[board->moveNo];
+  board->zobrist = board->zobristHistory[board->moveNo];
+  board->pawnHash = board->pawnHashHistory[board->moveNo];
+  board->halfMove = board->halfMoveHistory[board->moveNo];
+  board->checkers = board->checkersHistory[board->moveNo];
+  board->pinned = board->pinnedHistory[board->moveNo];
+  board->mat = board->materialHistory[board->moveNo];
+
+  popBit(board->pieces[piece], end);
+  setBit(board->pieces[piece], start);
+
+  board->squares[end] = NO_PIECE;
+  board->squares[start] = piece;
+
+  // board->mat -= PSQT[piece][end] - PSQT[piece][start];
+
+  if (capture) {
+    int captured = board->captureHistory[board->moveNo];
+    setBit(board->pieces[captured], end);
+
+    if (!ep) {
+      board->squares[end] = captured;
+
+      board->piecesCounts += PIECE_COUNT_IDX[captured];
+    }
+  }
+
+  if (promoted) {
+    popBit(board->pieces[promoted], end);
+
+    board->piecesCounts -= PIECE_COUNT_IDX[promoted];
+    board->piecesCounts += PIECE_COUNT_IDX[piece];
+  }
+
+  if (ep) {
+    setBit(board->pieces[PAWN[board->xside]], end - PAWN_DIRECTIONS[board->side]);
+    board->squares[end - PAWN_DIRECTIONS[board->side]] = PAWN[board->xside];
+
+    board->piecesCounts += PIECE_COUNT_IDX[PAWN[board->xside]];
+  }
+
+  if (castle) {
+    // put the rook back
+    if (end == G1) {
+      popBit(board->pieces[ROOK[WHITE]], F1);
+      setBit(board->pieces[ROOK[WHITE]], H1);
+
+      board->squares[F1] = NO_PIECE;
+      board->squares[H1] = ROOK[WHITE];
+    } else if (end == C1) {
+      popBit(board->pieces[ROOK[WHITE]], D1);
+      setBit(board->pieces[ROOK[WHITE]], A1);
+
+      board->squares[D1] = NO_PIECE;
+      board->squares[A1] = ROOK[WHITE];
+    } else if (end == G8) {
+      popBit(board->pieces[ROOK[BLACK]], F8);
+      setBit(board->pieces[ROOK[BLACK]], H8);
+
+      board->squares[F8] = NO_PIECE;
+      board->squares[H8] = ROOK[BLACK];
+    } else if (end == C8) {
+      popBit(board->pieces[ROOK[BLACK]], D8);
+      setBit(board->pieces[ROOK[BLACK]], A8);
+
+      board->squares[D8] = NO_PIECE;
+      board->squares[A8] = ROOK[BLACK];
+    }
+  }
+
+  SetOccupancies(board);
+}
+
+int DoesMoveCheck(Move move, Board* board) {
+  int start = MoveStart(move);
+  int end = MoveEnd(move);
+  int piece = MovePiece(move);
+
+  BitBoard enemyKing = board->pieces[KING[board->xside]];
+  int enemyKingSq = lsb(enemyKing);
+
+  switch (PIECE_TYPE[piece]) {
+  case PAWN_TYPE:
+    if (GetPawnAttacks(end, board->side) & enemyKing)
+      return 1;
+    break;
+  case KNIGHT_TYPE:
+    if (GetKnightAttacks(end) & enemyKing)
+      return 1;
+    break;
+  case BISHOP_TYPE:
+    if (GetBishopAttacks(end, board->occupancies[BOTH]) & enemyKing)
+      return 1;
+    break;
+  case ROOK_TYPE:
+    if (GetRookAttacks(end, board->occupancies[BOTH]) & enemyKing)
+      return 1;
+    break;
+  case QUEEN_TYPE:
+    if (GetQueenAttacks(end, board->occupancies[BOTH]) & enemyKing)
+      return 1;
+    break;
+  }
+
+  BitBoard newOccupancy = (board->occupancies[BOTH] ^ bit(start)) | bit(end);
+  if ((GetRookAttacks(enemyKingSq, newOccupancy) &
+       (board->pieces[ROOK[board->side]] | board->pieces[QUEEN[board->side]])) ||
+      (GetBishopAttacks(enemyKingSq, newOccupancy) &
+       (board->pieces[BISHOP[board->side]] | board->pieces[QUEEN[board->side]])))
+    return 1;
+
+  if (MovePromo(move)) {
+    switch (PIECE_TYPE[MovePromo(move)]) {
+    case KNIGHT_TYPE:
+      if (GetKnightAttacks(end) & enemyKing)
+        return 1;
+      break;
+    case BISHOP_TYPE:
+      if (GetBishopAttacks(end, board->occupancies[BOTH] ^ bit(start)) & enemyKing)
+        return 1;
+      break;
+    case ROOK_TYPE:
+      if (GetRookAttacks(end, board->occupancies[BOTH] ^ bit(start)) & enemyKing)
+        return 1;
+      break;
+    case QUEEN_TYPE:
+      if (GetQueenAttacks(end, board->occupancies[BOTH] ^ bit(start)) & enemyKing)
+        return 1;
+      break;
+    }
+
+    return 0;
+  } else if (MoveEP(move)) {
+    newOccupancy = newOccupancy ^ bit(end - PAWN_DIRECTIONS[board->side]);
+
+    return (GetBishopAttacks(enemyKingSq, newOccupancy) &
+            (board->pieces[BISHOP[board->side]] | board->pieces[QUEEN[board->side]])) ||
+           (GetRookAttacks(enemyKingSq, newOccupancy) &
+            (board->pieces[ROOK[board->side]] | board->pieces[QUEEN[board->side]]));
+  } else if (MoveCastle(move)) {
+    int rookEnd = 0;
+    switch (end) {
+    case G1:
+      rookEnd = F1;
+      break;
+    case C1:
+      rookEnd = D1;
+      break;
+    case G8:
+      rookEnd = F8;
+      break;
+    case C8:
+      rookEnd = D8;
+      break;
+    }
+
+    return !!(GetRookAttacks(enemyKingSq, board->occupancies[BOTH]) & bit(rookEnd));
+  }
+
+  return 0;
+}
+
+inline int IsRepetition(Board* board, int ply) {
+  int reps = 0;
+
+  // Check as far back as the last non-reversible move
+  for (int i = board->moveNo - 2; i >= 0 && i >= board->moveNo - board->halfMove; i -= 2) {
+    if (board->zobristHistory[i] == board->zobrist) {
+      if (i > board->moveNo - ply) // within our search tree
+        return 1;
+
+      reps++;
+      if (reps == 2) // 3-fold before+including root
+        return 1;
+    }
+  }
+
+  return 0;
+}
+
+void MakeNullMove(Board* board) {
+  board->zobristHistory[board->moveNo] = board->zobrist;
+  board->castlingHistory[board->moveNo] = board->castling;
+  board->epSquareHistory[board->moveNo] = board->epSquare;
+  board->captureHistory[board->moveNo] = NO_PIECE;
+  board->halfMoveHistory[board->moveNo] = board->halfMove;
+  board->checkersHistory[board->moveNo] = board->checkers;
+  board->pinnedHistory[board->moveNo] = board->pinned;
+  board->materialHistory[board->moveNo] = board->mat;
+
+  board->halfMove++;
+
+  if (board->epSquare)
+    board->zobrist ^= ZOBRIST_EP_KEYS[board->epSquare];
+  board->epSquare = 0;
+
+  board->zobrist ^= ZOBRIST_SIDE_KEY;
+
+  board->moveNo++;
+  board->side = board->xside;
+  board->xside ^= 1;
+  board->mat = -board->mat;
+
+  // Prefetch the hash entry for this board position
+  TTPrefetch(board->zobrist);
+}
+
+void UndoNullMove(Board* board) {
+  board->side = board->xside;
+  board->xside ^= 1;
+  board->moveNo--;
+
+  board->zobrist = board->zobristHistory[board->moveNo];
+  board->castling = board->castlingHistory[board->moveNo];
+  board->epSquare = board->epSquareHistory[board->moveNo];
+  board->halfMove = board->halfMoveHistory[board->moveNo];
+  board->checkers = board->checkersHistory[board->moveNo];
+  board->pinned = board->pinnedHistory[board->moveNo];
+  board->mat = board->materialHistory[board->moveNo];
+}
+
+int MoveIsLegal(Move move, Board* board) {
+  int piece = MovePiece(move);
+  int start = MoveStart(move);
+  int end = MoveEnd(move);
+
+  // moving piece isn't where it says it is
+  if (!move || piece > KING_BLACK || (piece & 1) != board->side || piece != board->squares[start])
+    return 0;
+
+  // can't capture our own piece
+  if (board->squares[end] != NO_PIECE && (!MoveCapture(move) || (board->squares[end] & 1) == board->side))
+    return 0;
+
+  // can't capture air
+  if (MoveCapture(move) && board->squares[end] == NO_PIECE && !MoveEP(move))
+    return 0;
+
+  // non-pawns can't promote/dp/ep
+  if ((MovePromo(move) || MoveDoublePush(move) || MoveEP(move)) && PIECE_TYPE[piece] != PAWN_TYPE)
+    return 0;
+
+  // non-kings can't castle
+  if (MoveCastle(move) && PIECE_TYPE[piece] != KING_TYPE)
+    return 0;
+
+  BitBoard possible = -1ULL;
+  if (getBit(board->pinned, start))
+    possible &= GetPinnedMovementSquares(start, lsb(board->pieces[KING[board->side]]));
+
+  if (board->checkers)
+    possible &= GetInBetweenSquares(lsb(board->checkers), lsb(board->pieces[KING[board->side]])) | board->checkers;
+
+  if (bits(board->checkers) > 1 && PIECE_TYPE[piece] != KING_TYPE)
+    return 0;
+
+  switch (PIECE_TYPE[piece]) {
+  case KING_TYPE:
+    if (!MoveCastle(move) && !getBit(GetKingAttacks(start), end))
+      return 0;
+    break;
+  case KNIGHT_TYPE:
+    return !!getBit(GetKnightAttacks(start) & possible, end);
+  case BISHOP_TYPE:
+    return !!getBit(GetBishopAttacks(start, board->occupancies[BOTH]) & possible, end);
+  case ROOK_TYPE:
+    return !!getBit(GetRookAttacks(start, board->occupancies[BOTH]) & possible, end);
+  case QUEEN_TYPE:
+    return !!getBit(GetQueenAttacks(start, board->occupancies[BOTH]) & possible, end);
+  case PAWN_TYPE:
+    if (MoveEP(move))
+      break;
+
+    BitBoard atx = GetPawnAttacks(start, board->side);
+    BitBoard adv = board->side == WHITE ? ShiftN(bit(start)) : ShiftS(bit(start));
+    adv &= ~board->occupancies[BOTH];
+
+    if (MovePromo(move))
+      return !!getBit((board->side == WHITE ? RANK_8 : RANK_1) & ((atx & board->occupancies[board->xside]) | adv) &
+                          possible,
+                      end) &&
+             MovePromo(move) >= KNIGHT_WHITE && MovePromo(move) <= QUEEN_BLACK &&
+             (MovePromo(move) & 1) == board->side && !MoveDoublePush(move);
+
+    adv |= board->side == WHITE ? ShiftN(adv & RANK_3) : ShiftS(adv & RANK_6);
+    adv &= ~board->occupancies[BOTH];
+
+    return !!getBit((board->side == WHITE ? ~RANK_8 : ~RANK_1) & ((atx & board->occupancies[board->xside]) | adv) &
+                        possible,
+                    end) &&
+           MoveDoublePush(move) == (abs(start - end) == 16);
+  }
+
+  if (MoveEP(move)) {
+    if (!MoveCapture(move) || MoveDoublePush(move) || MovePromo(move) || !board->epSquare || board->epSquare != end ||
+        PIECE_TYPE[piece] != PAWN_TYPE || !getBit(GetPawnAttacks(start, board->side), board->epSquare))
+      return 0;
+  }
+
+  if (MoveCastle(move)) {
+    if (board->checkers)
+      return 0;
+
+    if (start != (board->side == WHITE ? E1 : E8))
+      return 0;
+
+    if ((board->side == WHITE && end != G1 && end != C1) || (board->side == BLACK && end != G8 && end != C8))
+      return 0;
+
+    if (end == G1 && ((board->occupancies[BOTH] & GetInBetweenSquares(E1, H1)) || !(board->castling & 0x8)))
+      return 0;
+
+    if (end == C1 && ((board->occupancies[BOTH] & GetInBetweenSquares(E1, A1)) || !(board->castling & 0x4)))
+      return 0;
+
+    if (end == G8 && ((board->occupancies[BOTH] & GetInBetweenSquares(E8, H8)) || !(board->castling & 0x2)))
+      return 0;
+
+    if (end == C8 && ((board->occupancies[BOTH] & GetInBetweenSquares(E8, A8)) || !(board->castling & 0x1)))
+      return 0;
+  }
+
+  // this is a legality checker for ep/king/castles (used by movegen)
+  return IsMoveLegal(move, board);
+}
+
+// this is NOT a legality checker for ALL moves
+// it is only used by move generation for king moves, castles, and ep captures
+int IsMoveLegal(Move move, Board* board) {
+  int start = MoveStart(move);
+  int end = MoveEnd(move);
+
+  if (MoveEP(move)) {
+    // ep is checked by just applying the move
+    int kingSq = lsb(board->pieces[KING[board->side]]);
+    int captureSq = end - PAWN_DIRECTIONS[board->side];
+    BitBoard newOccupancy = board->occupancies[BOTH];
+    popBit(newOccupancy, start);
+    popBit(newOccupancy, captureSq);
+    setBit(newOccupancy, end);
+
+    // EP can only be illegal due to crazy discover checks
+    return !(GetBishopAttacks(kingSq, newOccupancy) &
+             (board->pieces[BISHOP[board->xside]] | board->pieces[QUEEN[board->xside]])) &&
+           !(GetRookAttacks(kingSq, newOccupancy) &
+             (board->pieces[ROOK[board->xside]] | board->pieces[QUEEN[board->xside]]));
+  } else if (MoveCastle(move)) {
+    int step = (end > start) ? -1 : 1;
+
+    // pieces in-between have been checked, now check that it's not castling through or into check
+    for (int i = end; i != start; i += step) {
+      if (IsSquareAttacked(i, board->xside, board->occupancies[BOTH], board))
+        return 0;
+    }
+
+    return 1;
+  } else if (MovePiece(move) >= KING[WHITE]) {
+    BitBoard kingOff = board->occupancies[BOTH];
+    popBit(kingOff, start);
+    // check king attacks with it off board, because it may move along the checking line
+    return !IsSquareAttacked(end, board->xside, kingOff, board);
+  }
+
+  return 1;
 }