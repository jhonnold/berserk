--- conflicted
+++ resolved
@@ -1,112 +1,107 @@
-# Credit to Weiss for this simple and elegant makefile
-
-# General
-EXE      = berserk
-SRC      = *.c nn/*.c pyrrhic/tbprobe.c
-CC       = gcc
-<<<<<<< HEAD
-VERSION  = 12
-MAIN_NETWORK = berserk-fb675dad41b4.nn
-=======
-VERSION  = 20231029
-MAIN_NETWORK = networks/berserk-fb675dad41b4.nn
->>>>>>> 343bb66d
-EVALFILE = $(MAIN_NETWORK)
-DEFS     = -DVERSION=\"$(VERSION)\" -DEVALFILE=\"$(EVALFILE)\" -DNDEBUG
-
-# Flags
-STD    = -std=gnu11
-LIBS   = -pthread -lm
-WARN   = -Wall -Wextra -Wshadow -Werror
-
-FLAGS  = $(STD) $(WARN) -O3 -flto -g $(DEFS)
-CFLAGS = $(FLAGS) -march=native
-RFLAGS = $(FLAGS) -static
-
-# PGO
-ifneq ($(findstring gcc, $(CC)),)
-	PGODIR = "pgo"
-	PGOGEN = -fprofile-generate=$(PGODIR)
-	PGOUSE = -fprofile-use=$(PGODIR)
-else ifneq ($(findstring clang, $(CC)),)
-	PGOMERGE = llvm-profdata merge -output=berserk.profdata *.profraw
-	PGOGEN = -fprofile-instr-generate
-	PGOUSE = -fprofile-instr-use=berserk.profdata
-endif
-
-# Use pext if supported and not a ryzen 1/2 cpu
-PROPS = $(shell echo | $(CC) -march=native -E -dM -)
-ifneq ($(findstring __BMI2__, $(PROPS)),)
-	ifeq ($(findstring __znver1, $(PROPS)),)
-		ifeq ($(findstring __znver2, $(PROPS)),)
-			CFLAGS += -DUSE_PEXT
-		endif
-	endif
-endif
-
-# Try to detect windows environment by seeing
-# whether the shell filters out " or not.
-ifeq ($(shell echo "test"), "test")
-	BENCH = $(EXE) bench 12 > nul 2>&1
-	CLEAN = rmdir /s /q $(PGODIR)
-else
-	BENCH = ./$(EXE) bench 12 > /dev/null 2>&1
-	CLEAN = $(RM) -rf $(PGODIR)
-endif
-
-# Compilations
-BASIC   = $(CC) $(CFLAGS) $(SRC) $(LIBS) -o $(EXE)
-RELEASE = $(CC) $(RFLAGS) $(SRC) $(LIBS) -o $(EXE)
-
-# Targets
-basic: download-network
-	$(BASIC)
-
-pgo: download-network
-	$(BASIC) $(PGOGEN)
-	$(BENCH)
-	$(PGOMERGE)
-	$(BASIC) $(PGOUSE)
-	$(CLEAN)
-
-release: download-network
-	$(RELEASE)-$(VERSION)-x64-ssse3$(EXT)        -march=core2
-	$(RELEASE)-$(VERSION)-x64-avx2$(EXT)         -march=core-avx2
-	$(RELEASE)-$(VERSION)-x64-avx2-pext$(EXT)    -march=core-avx2 -DUSE_PEXT
-	$(RELEASE)-$(VERSION)-x64-avx512$(EXT)       -march=core-avx2 -mavx512f -mavx512bw
-	$(RELEASE)-$(VERSION)-x64-avx512-pext$(EXT)  -march=core-avx2 -mavx512f -mavx512bw -DUSE_PEXT
-
-download-network:
-	@if [ "$(EVALFILE)" = "$(MAIN_NETWORK)" ]; then \
-		echo "Using the current best network: $(EVALFILE)"; \
-		if test -f "$(EVALFILE)"; then \
-			echo "File already downloaded"; \
-		elif hash wget 2>/dev/null; then \
-			echo "Downloading $(EVALFILE) with wget"; wget -qO- https://berserk-networks.s3.amazonaws.com/$(EVALFILE) > $(EVALFILE); \
-		elif hash curl 2>/dev/null; then \
-			echo "Downloading $(EVALFILE) with curl"; curl -skL https://berserk-networks.s3.amazonaws.com/$(EVALFILE) > $(EVALFILE); \
-		fi; \
-		if test -f "$(EVALFILE)"; then \
-			if hash shasum 2>/dev/null; then \
-				if [ "$(EVALFILE)" = "berserk-"`shasum -a 256 $(EVALFILE) | cut -c1-12`".nn" ]; then \
-					echo "Downloaded network $(EVALFILE) and verified"; \
-				else \
-					echo "Downloaded network $(EVALFILE) failed validation"; \
-				fi; \
-			elif hash sha256sum 2>/dev/null; then \
-				if [ "$(EVALFILE)" = "berserk-"`sha256sum $(EVALFILE) | cut -c1-12`".nn" ]; then \
-					echo "Downloaded network $(EVALFILE) and verified"; \
-				else \
-					echo "Downloaded network $(EVALFILE) failed validation"; \
-				fi; \
-			else \
-				echo "Downloaded network $(EVALFILE), but unable to verify"; \
-			fi; \
-		else \
-			echo "Unable to downlaod network: $(EVALFILE)"; \
-		fi; \
-	elif test -f "$(EVALFILE)"; then \
-		echo "Using network: $(EVALFILE)"; \
-	else \
-		echo "Unknown network: $(EVALFILE)"; \
-	fi;
+# Credit to Weiss for this simple and elegant makefile
+
+# General
+EXE      = berserk
+SRC      = *.c nn/*.c pyrrhic/tbprobe.c
+CC       = gcc
+VERSION  = 20231029
+MAIN_NETWORK = berserk-fb675dad41b4.nn
+EVALFILE = $(MAIN_NETWORK)
+DEFS     = -DVERSION=\"$(VERSION)\" -DEVALFILE=\"$(EVALFILE)\" -DNDEBUG
+
+# Flags
+STD    = -std=gnu11
+LIBS   = -pthread -lm
+WARN   = -Wall -Wextra -Wshadow -Werror
+
+FLAGS  = $(STD) $(WARN) -O3 -flto -g $(DEFS)
+CFLAGS = $(FLAGS) -march=native
+RFLAGS = $(FLAGS) -static
+
+# PGO
+ifneq ($(findstring gcc, $(CC)),)
+	PGODIR = "pgo"
+	PGOGEN = -fprofile-generate=$(PGODIR)
+	PGOUSE = -fprofile-use=$(PGODIR)
+else ifneq ($(findstring clang, $(CC)),)
+	PGOMERGE = llvm-profdata merge -output=berserk.profdata *.profraw
+	PGOGEN = -fprofile-instr-generate
+	PGOUSE = -fprofile-instr-use=berserk.profdata
+endif
+
+# Use pext if supported and not a ryzen 1/2 cpu
+PROPS = $(shell echo | $(CC) -march=native -E -dM -)
+ifneq ($(findstring __BMI2__, $(PROPS)),)
+	ifeq ($(findstring __znver1, $(PROPS)),)
+		ifeq ($(findstring __znver2, $(PROPS)),)
+			CFLAGS += -DUSE_PEXT
+		endif
+	endif
+endif
+
+# Try to detect windows environment by seeing
+# whether the shell filters out " or not.
+ifeq ($(shell echo "test"), "test")
+	BENCH = $(EXE) bench 12 > nul 2>&1
+	CLEAN = rmdir /s /q $(PGODIR)
+else
+	BENCH = ./$(EXE) bench 12 > /dev/null 2>&1
+	CLEAN = $(RM) -rf $(PGODIR)
+endif
+
+# Compilations
+BASIC   = $(CC) $(CFLAGS) $(SRC) $(LIBS) -o $(EXE)
+RELEASE = $(CC) $(RFLAGS) $(SRC) $(LIBS) -o $(EXE)
+
+# Targets
+basic: download-network
+	$(BASIC)
+
+pgo: download-network
+	$(BASIC) $(PGOGEN)
+	$(BENCH)
+	$(PGOMERGE)
+	$(BASIC) $(PGOUSE)
+	$(CLEAN)
+
+release: download-network
+	$(RELEASE)-$(VERSION)-x64-ssse3$(EXT)        -march=core2
+	$(RELEASE)-$(VERSION)-x64-avx2$(EXT)         -march=core-avx2
+	$(RELEASE)-$(VERSION)-x64-avx2-pext$(EXT)    -march=core-avx2 -DUSE_PEXT
+	$(RELEASE)-$(VERSION)-x64-avx512$(EXT)       -march=core-avx2 -mavx512f -mavx512bw
+	$(RELEASE)-$(VERSION)-x64-avx512-pext$(EXT)  -march=core-avx2 -mavx512f -mavx512bw -DUSE_PEXT
+
+download-network:
+	@if [ "$(EVALFILE)" = "$(MAIN_NETWORK)" ]; then \
+		echo "Using the current best network: $(EVALFILE)"; \
+		if test -f "$(EVALFILE)"; then \
+			echo "File already downloaded"; \
+		elif hash wget 2>/dev/null; then \
+			echo "Downloading $(EVALFILE) with wget"; wget -qO- https://berserk-networks.s3.amazonaws.com/$(EVALFILE) > $(EVALFILE); \
+		elif hash curl 2>/dev/null; then \
+			echo "Downloading $(EVALFILE) with curl"; curl -skL https://berserk-networks.s3.amazonaws.com/$(EVALFILE) > $(EVALFILE); \
+		fi; \
+		if test -f "$(EVALFILE)"; then \
+			if hash shasum 2>/dev/null; then \
+				if [ "$(EVALFILE)" = "berserk-"`shasum -a 256 $(EVALFILE) | cut -c1-12`".nn" ]; then \
+					echo "Downloaded network $(EVALFILE) and verified"; \
+				else \
+					echo "Downloaded network $(EVALFILE) failed validation"; \
+				fi; \
+			elif hash sha256sum 2>/dev/null; then \
+				if [ "$(EVALFILE)" = "berserk-"`sha256sum $(EVALFILE) | cut -c1-12`".nn" ]; then \
+					echo "Downloaded network $(EVALFILE) and verified"; \
+				else \
+					echo "Downloaded network $(EVALFILE) failed validation"; \
+				fi; \
+			else \
+				echo "Downloaded network $(EVALFILE), but unable to verify"; \
+			fi; \
+		else \
+			echo "Unable to downlaod network: $(EVALFILE)"; \
+		fi; \
+	elif test -f "$(EVALFILE)"; then \
+		echo "Using network: $(EVALFILE)"; \
+	else \
+		echo "Unknown network: $(EVALFILE)"; \
+	fi;