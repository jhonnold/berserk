// Berserk is a UCI compliant chess engine written in C
// Copyright (C) 2023 Jay Honnold

// This program is free software: you can redistribute it and/or modify
// it under the terms of the GNU General Public License as published by
// the Free Software Foundation, either version 3 of the License, or
// (at your option) any later version.

// This program is distributed in the hope that it will be useful,
// but WITHOUT ANY WARRANTY; without even the implied warranty of
// MERCHANTABILITY or FITNESS FOR A PARTICULAR PURPOSE.  See the
// GNU General Public License for more details.

// You should have received a copy of the GNU General Public License
// along with this program.  If not, see <https://www.gnu.org/licenses/>.

#include "movepick.h"

#include <stdio.h>

#include "board.h"
#include "eval.h"
#include "history.h"
#include "move.h"
#include "movegen.h"
#include "see.h"
#include "transposition.h"
#include "types.h"

Move Best(ScoredMove* current, ScoredMove* end) {
  ScoredMove* orig = current;
  ScoredMove* max  = current;

  while (++current < end)
    if (current->score > max->score)
      max = current;

  ScoredMove temp = *orig;
  *orig           = *max;
  *max            = temp;

  return orig->move;
}

void ScoreMoves(MovePicker* picker, Board* board, const int type) {
  ScoredMove* current = picker->current;
  ThreadData* thread  = picker->thread;
  SearchStack* ss     = picker->ss;

  while (current < picker->end) {
    Move move = current->move;

    const int to     = To(move);
    const int moving = board->squares[From(move)];

    if (type == ST_QUIET)
<<<<<<< HEAD
      current->score = 2 * ((int) HH(thread->board.stm, move, ss->oppThreat.sqs) + //
                            (int) (*(ss - 1)->ch)[moving][to] +                    //
                            (int) (*(ss - 2)->ch)[moving][to]) +                   //
                       (int) (*(ss - 4)->ch)[moving][to] +                         //
                       (int) (*(ss - 6)->ch)[moving][to];
=======
      current->score = 2 * ((int) HH(thread->board.stm, move, thread->board.threatened) + //
                            (int) (*(ss - 1)->ch)[Moving(move)][To(move)] +        //
                            (int) (*(ss - 2)->ch)[Moving(move)][To(move)]) +       //
                       (int) (*(ss - 4)->ch)[Moving(move)][To(move)] +             //
                       (int) (*(ss - 6)->ch)[Moving(move)][To(move)];
>>>>>>> 293b7d0f

    else if (type == ST_CAPTURE)
      current->score = GetCaptureHistory(picker->thread, move) / 16 + SEE_VALUE[PieceType(board->squares[to])];

    else if (type == ST_EVASION) {
      if (IsCap(move))
        current->score = 1e7 + SEE_VALUE[IsEP(move) ? PAWN : PieceType(board->squares[to])];
      else
<<<<<<< HEAD
        current->score = 2 * ((int) HH(thread->board.stm, move, ss->oppThreat.sqs) + //
                              (int) (*(ss - 1)->ch)[moving][to] +                    //
                              (int) (*(ss - 2)->ch)[moving][to]) +                   //
                         (int) (*(ss - 4)->ch)[moving][to] +                         //
                         (int) (*(ss - 6)->ch)[moving][to];
=======
        current->score = 2 * ((int) HH(thread->board.stm, move, thread->board.threatened) + //
                              (int) (*(ss - 1)->ch)[Moving(move)][To(move)] +        //
                              (int) (*(ss - 2)->ch)[Moving(move)][To(move)]) +       //
                         (int) (*(ss - 4)->ch)[Moving(move)][To(move)] +             //
                         (int) (*(ss - 6)->ch)[Moving(move)][To(move)];
>>>>>>> 293b7d0f
    }

    else if (type == ST_MVV)
      current->score = SEE_VALUE[IsEP(move) ? PAWN : PieceType(board->squares[To(move)])] + 2000 * IsPromo(move);

    current++;
  }
}

Move NextMove(MovePicker* picker, Board* board, int skipQuiets) {
  switch (picker->phase) {
    case HASH_MOVE:
      picker->phase = GEN_NOISY_MOVES;
      if (IsPseudoLegal(picker->hashMove, board))
        return picker->hashMove;
      // fallthrough
    case GEN_NOISY_MOVES:
      picker->current = picker->endBad = picker->moves;
      picker->end                      = AddNoisyMoves(picker->current, board);

      ScoreMoves(picker, board, ST_CAPTURE);

      picker->phase = PLAY_GOOD_NOISY;
      // fallthrough
    case PLAY_GOOD_NOISY:
      if (picker->current != picker->end) {
        Move move = Best(picker->current, picker->end);
        int score = picker->current->score;
        picker->current++;

        if (move == picker->hashMove) {
          return NextMove(picker, board, skipQuiets);
        } else if (!SEE(board, move, -score / 2)) {
          *picker->endBad++ = *(picker->current - 1);
          return NextMove(picker, board, skipQuiets);
        } else {
          return move;
        }
      }

      picker->phase = PLAY_KILLER_1;
      // fallthrough
    case PLAY_KILLER_1:
      picker->phase = PLAY_KILLER_2;
      if (!skipQuiets && picker->killer1 != picker->hashMove && IsPseudoLegal(picker->killer1, board))
        return picker->killer1;
      // fallthrough
    case PLAY_KILLER_2:
      picker->phase = PLAY_COUNTER;
      if (!skipQuiets && picker->killer2 != picker->hashMove && IsPseudoLegal(picker->killer2, board))
        return picker->killer2;
      // fallthrough
    case PLAY_COUNTER:
      picker->phase = GEN_QUIET_MOVES;
      if (!skipQuiets && picker->counter != picker->hashMove && picker->counter != picker->killer1 &&
          picker->counter != picker->killer2 && IsPseudoLegal(picker->counter, board))
        return picker->counter;
      // fallthrough
    case GEN_QUIET_MOVES:
      if (!skipQuiets) {
        picker->current = picker->endBad;
        picker->end     = AddQuietMoves(picker->current, board);

        ScoreMoves(picker, board, ST_QUIET);
      }

      picker->phase = PLAY_QUIETS;
      // fallthrough
    case PLAY_QUIETS:
      if (picker->current != picker->end && !skipQuiets) {
        Move move = Best(picker->current++, picker->end);

        if (move == picker->hashMove || //
            move == picker->killer1 ||  //
            move == picker->killer2 ||  //
            move == picker->counter)
          return NextMove(picker, board, skipQuiets);
        else
          return move;
      }

      picker->current = picker->moves;
      picker->end     = picker->endBad;

      picker->phase = PLAY_BAD_NOISY;
      // fallthrough
    case PLAY_BAD_NOISY:
      if (picker->current != picker->end) {
        Move move = (picker->current++)->move;

        return move != picker->hashMove ? move : NextMove(picker, board, skipQuiets);
      }

      picker->phase = -1;
      return NULL_MOVE;

    // Probcut MP Steps
    case PC_GEN_NOISY_MOVES:
      picker->current = picker->endBad = picker->moves;
      picker->end                      = AddNoisyMoves(picker->current, board);

      ScoreMoves(picker, board, ST_MVV);

      picker->phase = PC_PLAY_GOOD_NOISY;
      // fallthrough
    case PC_PLAY_GOOD_NOISY:
      if (picker->current != picker->end) {
        Move move = Best(picker->current++, picker->end);

        if (!SEE(board, move, picker->seeCutoff))
          return NextMove(picker, board, skipQuiets);

        return move;
      }

      picker->phase = -1;
      return NULL_MOVE;

    // QSearch MP Steps
    case QS_GEN_NOISY_MOVES:
      picker->current = picker->endBad = picker->moves;
      picker->end                      = AddNoisyMoves(picker->current, board);

      ScoreMoves(picker, board, ST_CAPTURE);

      picker->phase = QS_PLAY_NOISY_MOVES;
      // fallthrough
    case QS_PLAY_NOISY_MOVES:
      if (picker->current != picker->end)
        return Best(picker->current++, picker->end);

      if (!picker->genChecks) {
        picker->phase = -1;
        return NULL_MOVE;
      }

      picker->phase = QS_GEN_QUIET_CHECKS;

      // fallthrough
    case QS_GEN_QUIET_CHECKS:
      picker->current = picker->moves;
      picker->end     = AddQuietCheckMoves(picker->current, board);

      picker->phase = QS_PLAY_QUIET_CHECKS;

      // fallthrough
    case QS_PLAY_QUIET_CHECKS:
      if (picker->current != picker->end)
        return (picker->current++)->move;

      picker->phase = -1;
      return NULL_MOVE;

    // QSearch Evasion Steps
    case QS_EVASION_HASH_MOVE:
      picker->phase = QS_GEN_EVASIONS;
      if (IsPseudoLegal(picker->hashMove, board))
        return picker->hashMove;
      // fallthrough
    case QS_GEN_EVASIONS:
      picker->current = picker->endBad = picker->moves;
      picker->end                      = AddEvasionMoves(picker->current, board);

      ScoreMoves(picker, board, ST_EVASION);

      picker->phase = QS_PLAY_EVASIONS;
      // fallthrough
    case QS_PLAY_EVASIONS:
      if (picker->current != picker->end) {
        Move move = Best(picker->current++, picker->end);

        return move != picker->hashMove ? move : NextMove(picker, board, skipQuiets);
      }

      picker->phase = -1;
      return NULL_MOVE;

    case PERFT_MOVES:
      if (picker->current != picker->end)
        return (picker->current++)->move;

      picker->phase = -1;
      return NULL_MOVE;
    default: return NULL_MOVE;
  }

  return NULL_MOVE;
}

char* PhaseName(MovePicker* picker) {
  switch (picker->phase) {
    case HASH_MOVE: return "HASH_MOVE";
    case PLAY_GOOD_NOISY: return "PLAY_GOOD_NOISY";
    case PLAY_KILLER_1: return "PLAY_KILLER_1";
    case PLAY_KILLER_2: return "PLAY_KILLER_2";
    case PLAY_COUNTER: return "PLAY_COUNTER";
    case PLAY_QUIETS: return "PLAY_QUIETS";
    case PLAY_BAD_NOISY: return "PLAY_BAD_NOISY";
    default: return "UNKNOWN";
  }
}<|MERGE_RESOLUTION|>--- conflicted
+++ resolved
@@ -54,19 +54,11 @@
     const int moving = board->squares[From(move)];
 
     if (type == ST_QUIET)
-<<<<<<< HEAD
-      current->score = 2 * ((int) HH(thread->board.stm, move, ss->oppThreat.sqs) + //
-                            (int) (*(ss - 1)->ch)[moving][to] +                    //
-                            (int) (*(ss - 2)->ch)[moving][to]) +                   //
-                       (int) (*(ss - 4)->ch)[moving][to] +                         //
+      current->score = 2 * ((int) HH(thread->board.stm, move, thread->board.threatened) + //
+                            (int) (*(ss - 1)->ch)[moving][to] +                           //
+                            (int) (*(ss - 2)->ch)[moving][to]) +                          //
+                       (int) (*(ss - 4)->ch)[moving][to] +                                //
                        (int) (*(ss - 6)->ch)[moving][to];
-=======
-      current->score = 2 * ((int) HH(thread->board.stm, move, thread->board.threatened) + //
-                            (int) (*(ss - 1)->ch)[Moving(move)][To(move)] +        //
-                            (int) (*(ss - 2)->ch)[Moving(move)][To(move)]) +       //
-                       (int) (*(ss - 4)->ch)[Moving(move)][To(move)] +             //
-                       (int) (*(ss - 6)->ch)[Moving(move)][To(move)];
->>>>>>> 293b7d0f
 
     else if (type == ST_CAPTURE)
       current->score = GetCaptureHistory(picker->thread, move) / 16 + SEE_VALUE[PieceType(board->squares[to])];
@@ -75,19 +67,11 @@
       if (IsCap(move))
         current->score = 1e7 + SEE_VALUE[IsEP(move) ? PAWN : PieceType(board->squares[to])];
       else
-<<<<<<< HEAD
-        current->score = 2 * ((int) HH(thread->board.stm, move, ss->oppThreat.sqs) + //
-                              (int) (*(ss - 1)->ch)[moving][to] +                    //
-                              (int) (*(ss - 2)->ch)[moving][to]) +                   //
-                         (int) (*(ss - 4)->ch)[moving][to] +                         //
+        current->score = 2 * ((int) HH(thread->board.stm, move, thread->board.threatened) + //
+                              (int) (*(ss - 1)->ch)[moving][to] +                           //
+                              (int) (*(ss - 2)->ch)[moving][to]) +                          //
+                         (int) (*(ss - 4)->ch)[moving][to] +                                //
                          (int) (*(ss - 6)->ch)[moving][to];
-=======
-        current->score = 2 * ((int) HH(thread->board.stm, move, thread->board.threatened) + //
-                              (int) (*(ss - 1)->ch)[Moving(move)][To(move)] +        //
-                              (int) (*(ss - 2)->ch)[Moving(move)][To(move)]) +       //
-                         (int) (*(ss - 4)->ch)[Moving(move)][To(move)] +             //
-                         (int) (*(ss - 6)->ch)[Moving(move)][To(move)];
->>>>>>> 293b7d0f
     }
 
     else if (type == ST_MVV)
