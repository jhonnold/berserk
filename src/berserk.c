// Berserk is a UCI compliant chess engine written in C
// Copyright (C) 2023 Jay Honnold

// This program is free software: you can redistribute it and/or modify
// it under the terms of the GNU General Public License as published by
// the Free Software Foundation, either version 3 of the License, or
// (at your option) any later version.

// This program is distributed in the hope that it will be useful,
// but WITHOUT ANY WARRANTY; without even the implied warranty of
// MERCHANTABILITY or FITNESS FOR A PARTICULAR PURPOSE.  See the
// GNU General Public License for more details.

// You should have received a copy of the GNU General Public License
// along with this program.  If not, see <https://www.gnu.org/licenses/>.

#include <stdio.h>
#include <string.h>
#include <time.h>
#include <unistd.h>

#include "argparse.h"
#include "attacks.h"
#include "bench.h"
#include "bits.h"
<<<<<<< HEAD
#include "nn/accumulator.h"
#include "nn/eval.h"
#include "fengen/fengen.h"
=======
#include "eval.h"
#include "nn/evaluate.h"
>>>>>>> bd498d3e
#include "random.h"
#include "search.h"
#include "thread.h"
#include "transposition.h"
#include "types.h"
#include "uci.h"
#include "util.h"
#include "zobrist.h"

// Welcome to berserk
int main(int argc, char** argv) {
  SeedRandom(time(NULL));
  InitZobristKeys();
  InitPruningAndReductionTables();
  InitAttacks();
  InitCuckoo();

  LoadDefaultNN();
  ThreadsInit();
  TTInit(16);
  
  // Set all defaults
  fenGenParams.book = NULL;
  fenGenParams.evalLimit = 1500;
  fenGenParams.nodes = 5000;
  fenGenParams.randomMoveCount = 5;
  fenGenParams.randomMoveMax = 24;
  fenGenParams.randomMoveMin = 1;
  fenGenParams.randomMpv = 4;
  fenGenParams.randomMpvDiff = 50;
  fenGenParams.writeMax = 400;
  fenGenParams.writeMin = 16;

  int threads    = 1;
  uint64_t total = 1024 * 1024 * 1024;

  struct argparse_option options[] = {
    OPT_HELP(),
    OPT_GROUP("Top Level Options"),
    OPT_INTEGER(0, "threads", &threads, "Threads to run on", NULL, 0, 0),
    OPT_INTEGER(0, "total", &total, "Total positions to generate", NULL, 0, 0),
    OPT_BOOLEAN(0, "chess960", &CHESS_960, "Fischer random?", NULL, 0, 0),
    OPT_STRING(0, "book", &fenGenParams.book, "EPD book", NULL, 0, 0),

    OPT_GROUP("Search Level Options"),
    OPT_INTEGER(0, "nodes", &fenGenParams.nodes, "Min nodes", NULL, 0, 0),

    OPT_GROUP("Randomization Options"),
    OPT_INTEGER(0, "random-move-count", &fenGenParams.randomMoveCount, "Number of random moves", NULL, 0, 0),
    OPT_INTEGER(0, "random-move-min", &fenGenParams.randomMoveMin, "Min ply for random moves", NULL, 0, 0),
    OPT_INTEGER(0, "random-move-max", &fenGenParams.randomMoveMax, "Max ply for random moves", NULL, 0, 0),
    OPT_INTEGER(0, "random-multipv", &fenGenParams.randomMpv, "Number of MPV for randomization", NULL, 0, 0),
    OPT_INTEGER(0, "random-multipv-diff", &fenGenParams.randomMpvDiff, "Selection range for MPV randomization", NULL, 0, 0),

    OPT_GROUP("Write Options"),
    OPT_INTEGER(0, "eval-limit", &fenGenParams.evalLimit, "Eval max for game cutoff", NULL, 0, 0),
    OPT_INTEGER(0, "write-min", &fenGenParams.writeMin, "Write min ply", NULL, 0, 0),
    OPT_INTEGER(0, "write-max", &fenGenParams.writeMax, "Write max ply", NULL, 0, 0)
  };

  struct argparse argparse;
  argparse_init(&argparse, options, NULL, 0);
  argparse_parse(&argparse, argc, argv);

  ThreadsSetNumber(threads);

  printf("Executing generator with the following:\n");
  printf("Threads: %d\n", threads);
  printf("Total: %llu\n", total);
  printf("Chess 960: %d\n", CHESS_960);
  printf("Book: %s\n", fenGenParams.book);
  printf("Nodes: %llu\n", fenGenParams.nodes);
  printf("Random Move Count: %d\n", fenGenParams.randomMoveCount);
  printf("Random Move Min Ply: %d\n", fenGenParams.randomMoveMin);
  printf("Random Move Max Ply: %d\n", fenGenParams.randomMoveMax);
  printf("Random Move MPV: %d\n", fenGenParams.randomMpv);
  printf("Random Move MPV Diff: %d\n", fenGenParams.randomMpvDiff);
  printf("Eval Limit: %d\n", fenGenParams.evalLimit);
  printf("Write Min Ply: %d\n", fenGenParams.writeMin);
  printf("Write Max Ply: %d\n", fenGenParams.writeMax);

  Generate(total);

  return 0;
}
<|MERGE_RESOLUTION|>--- conflicted
+++ resolved
@@ -1,118 +1,113 @@
-// Berserk is a UCI compliant chess engine written in C
-// Copyright (C) 2023 Jay Honnold
-
-// This program is free software: you can redistribute it and/or modify
-// it under the terms of the GNU General Public License as published by
-// the Free Software Foundation, either version 3 of the License, or
-// (at your option) any later version.
-
-// This program is distributed in the hope that it will be useful,
-// but WITHOUT ANY WARRANTY; without even the implied warranty of
-// MERCHANTABILITY or FITNESS FOR A PARTICULAR PURPOSE.  See the
-// GNU General Public License for more details.
-
-// You should have received a copy of the GNU General Public License
-// along with this program.  If not, see <https://www.gnu.org/licenses/>.
-
-#include <stdio.h>
-#include <string.h>
-#include <time.h>
-#include <unistd.h>
-
-#include "argparse.h"
-#include "attacks.h"
-#include "bench.h"
-#include "bits.h"
-<<<<<<< HEAD
-#include "nn/accumulator.h"
-#include "nn/eval.h"
-#include "fengen/fengen.h"
-=======
-#include "eval.h"
-#include "nn/evaluate.h"
->>>>>>> bd498d3e
-#include "random.h"
-#include "search.h"
-#include "thread.h"
-#include "transposition.h"
-#include "types.h"
-#include "uci.h"
-#include "util.h"
-#include "zobrist.h"
-
-// Welcome to berserk
-int main(int argc, char** argv) {
-  SeedRandom(time(NULL));
-  InitZobristKeys();
-  InitPruningAndReductionTables();
-  InitAttacks();
-  InitCuckoo();
-
-  LoadDefaultNN();
-  ThreadsInit();
-  TTInit(16);
-  
-  // Set all defaults
-  fenGenParams.book = NULL;
-  fenGenParams.evalLimit = 1500;
-  fenGenParams.nodes = 5000;
-  fenGenParams.randomMoveCount = 5;
-  fenGenParams.randomMoveMax = 24;
-  fenGenParams.randomMoveMin = 1;
-  fenGenParams.randomMpv = 4;
-  fenGenParams.randomMpvDiff = 50;
-  fenGenParams.writeMax = 400;
-  fenGenParams.writeMin = 16;
-
-  int threads    = 1;
-  uint64_t total = 1024 * 1024 * 1024;
-
-  struct argparse_option options[] = {
-    OPT_HELP(),
-    OPT_GROUP("Top Level Options"),
-    OPT_INTEGER(0, "threads", &threads, "Threads to run on", NULL, 0, 0),
-    OPT_INTEGER(0, "total", &total, "Total positions to generate", NULL, 0, 0),
-    OPT_BOOLEAN(0, "chess960", &CHESS_960, "Fischer random?", NULL, 0, 0),
-    OPT_STRING(0, "book", &fenGenParams.book, "EPD book", NULL, 0, 0),
-
-    OPT_GROUP("Search Level Options"),
-    OPT_INTEGER(0, "nodes", &fenGenParams.nodes, "Min nodes", NULL, 0, 0),
-
-    OPT_GROUP("Randomization Options"),
-    OPT_INTEGER(0, "random-move-count", &fenGenParams.randomMoveCount, "Number of random moves", NULL, 0, 0),
-    OPT_INTEGER(0, "random-move-min", &fenGenParams.randomMoveMin, "Min ply for random moves", NULL, 0, 0),
-    OPT_INTEGER(0, "random-move-max", &fenGenParams.randomMoveMax, "Max ply for random moves", NULL, 0, 0),
-    OPT_INTEGER(0, "random-multipv", &fenGenParams.randomMpv, "Number of MPV for randomization", NULL, 0, 0),
-    OPT_INTEGER(0, "random-multipv-diff", &fenGenParams.randomMpvDiff, "Selection range for MPV randomization", NULL, 0, 0),
-
-    OPT_GROUP("Write Options"),
-    OPT_INTEGER(0, "eval-limit", &fenGenParams.evalLimit, "Eval max for game cutoff", NULL, 0, 0),
-    OPT_INTEGER(0, "write-min", &fenGenParams.writeMin, "Write min ply", NULL, 0, 0),
-    OPT_INTEGER(0, "write-max", &fenGenParams.writeMax, "Write max ply", NULL, 0, 0)
-  };
-
-  struct argparse argparse;
-  argparse_init(&argparse, options, NULL, 0);
-  argparse_parse(&argparse, argc, argv);
-
-  ThreadsSetNumber(threads);
-
-  printf("Executing generator with the following:\n");
-  printf("Threads: %d\n", threads);
-  printf("Total: %llu\n", total);
-  printf("Chess 960: %d\n", CHESS_960);
-  printf("Book: %s\n", fenGenParams.book);
-  printf("Nodes: %llu\n", fenGenParams.nodes);
-  printf("Random Move Count: %d\n", fenGenParams.randomMoveCount);
-  printf("Random Move Min Ply: %d\n", fenGenParams.randomMoveMin);
-  printf("Random Move Max Ply: %d\n", fenGenParams.randomMoveMax);
-  printf("Random Move MPV: %d\n", fenGenParams.randomMpv);
-  printf("Random Move MPV Diff: %d\n", fenGenParams.randomMpvDiff);
-  printf("Eval Limit: %d\n", fenGenParams.evalLimit);
-  printf("Write Min Ply: %d\n", fenGenParams.writeMin);
-  printf("Write Max Ply: %d\n", fenGenParams.writeMax);
-
-  Generate(total);
-
-  return 0;
-}
+// Berserk is a UCI compliant chess engine written in C
+// Copyright (C) 2023 Jay Honnold
+
+// This program is free software: you can redistribute it and/or modify
+// it under the terms of the GNU General Public License as published by
+// the Free Software Foundation, either version 3 of the License, or
+// (at your option) any later version.
+
+// This program is distributed in the hope that it will be useful,
+// but WITHOUT ANY WARRANTY; without even the implied warranty of
+// MERCHANTABILITY or FITNESS FOR A PARTICULAR PURPOSE.  See the
+// GNU General Public License for more details.
+
+// You should have received a copy of the GNU General Public License
+// along with this program.  If not, see <https://www.gnu.org/licenses/>.
+
+#include <stdio.h>
+#include <string.h>
+#include <time.h>
+#include <unistd.h>
+
+#include "argparse.h"
+#include "attacks.h"
+#include "bench.h"
+#include "bits.h"
+#include "nn/accumulator.h"
+#include "nn/evaluate.h"
+#include "fengen/fengen.h"
+#include "random.h"
+#include "search.h"
+#include "thread.h"
+#include "transposition.h"
+#include "types.h"
+#include "uci.h"
+#include "util.h"
+#include "zobrist.h"
+
+// Welcome to berserk
+int main(int argc, char** argv) {
+  SeedRandom(time(NULL));
+  InitZobristKeys();
+  InitPruningAndReductionTables();
+  InitAttacks();
+  InitCuckoo();
+
+  LoadDefaultNN();
+  ThreadsInit();
+  TTInit(16);
+  
+  // Set all defaults
+  fenGenParams.book = NULL;
+  fenGenParams.evalLimit = 1500;
+  fenGenParams.nodes = 5000;
+  fenGenParams.randomMoveCount = 5;
+  fenGenParams.randomMoveMax = 24;
+  fenGenParams.randomMoveMin = 1;
+  fenGenParams.randomMpv = 4;
+  fenGenParams.randomMpvDiff = 50;
+  fenGenParams.writeMax = 400;
+  fenGenParams.writeMin = 16;
+
+  int threads    = 1;
+  uint64_t total = 1024 * 1024 * 1024;
+
+  struct argparse_option options[] = {
+    OPT_HELP(),
+    OPT_GROUP("Top Level Options"),
+    OPT_INTEGER(0, "threads", &threads, "Threads to run on", NULL, 0, 0),
+    OPT_INTEGER(0, "total", &total, "Total positions to generate", NULL, 0, 0),
+    OPT_BOOLEAN(0, "chess960", &CHESS_960, "Fischer random?", NULL, 0, 0),
+    OPT_STRING(0, "book", &fenGenParams.book, "EPD book", NULL, 0, 0),
+
+    OPT_GROUP("Search Level Options"),
+    OPT_INTEGER(0, "nodes", &fenGenParams.nodes, "Min nodes", NULL, 0, 0),
+
+    OPT_GROUP("Randomization Options"),
+    OPT_INTEGER(0, "random-move-count", &fenGenParams.randomMoveCount, "Number of random moves", NULL, 0, 0),
+    OPT_INTEGER(0, "random-move-min", &fenGenParams.randomMoveMin, "Min ply for random moves", NULL, 0, 0),
+    OPT_INTEGER(0, "random-move-max", &fenGenParams.randomMoveMax, "Max ply for random moves", NULL, 0, 0),
+    OPT_INTEGER(0, "random-multipv", &fenGenParams.randomMpv, "Number of MPV for randomization", NULL, 0, 0),
+    OPT_INTEGER(0, "random-multipv-diff", &fenGenParams.randomMpvDiff, "Selection range for MPV randomization", NULL, 0, 0),
+
+    OPT_GROUP("Write Options"),
+    OPT_INTEGER(0, "eval-limit", &fenGenParams.evalLimit, "Eval max for game cutoff", NULL, 0, 0),
+    OPT_INTEGER(0, "write-min", &fenGenParams.writeMin, "Write min ply", NULL, 0, 0),
+    OPT_INTEGER(0, "write-max", &fenGenParams.writeMax, "Write max ply", NULL, 0, 0)
+  };
+
+  struct argparse argparse;
+  argparse_init(&argparse, options, NULL, 0);
+  argparse_parse(&argparse, argc, argv);
+
+  ThreadsSetNumber(threads);
+
+  printf("Executing generator with the following:\n");
+  printf("Threads: %d\n", threads);
+  printf("Total: %llu\n", total);
+  printf("Chess 960: %d\n", CHESS_960);
+  printf("Book: %s\n", fenGenParams.book);
+  printf("Nodes: %llu\n", fenGenParams.nodes);
+  printf("Random Move Count: %d\n", fenGenParams.randomMoveCount);
+  printf("Random Move Min Ply: %d\n", fenGenParams.randomMoveMin);
+  printf("Random Move Max Ply: %d\n", fenGenParams.randomMoveMax);
+  printf("Random Move MPV: %d\n", fenGenParams.randomMpv);
+  printf("Random Move MPV Diff: %d\n", fenGenParams.randomMpvDiff);
+  printf("Eval Limit: %d\n", fenGenParams.evalLimit);
+  printf("Write Min Ply: %d\n", fenGenParams.writeMin);
+  printf("Write Max Ply: %d\n", fenGenParams.writeMax);
+
+  Generate(total);
+
+  return 0;
+}