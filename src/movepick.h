--- conflicted
+++ resolved
@@ -35,7 +35,6 @@
   picker->hashMove = hashMove;
   picker->killer1  = ss->killers[0];
   picker->killer2  = ss->killers[1];
-<<<<<<< HEAD
 
   if ((ss - 1)->move) {
     int to     = To((ss - 1)->move);
@@ -45,12 +44,6 @@
   } else {
     picker->counter = NULL_MOVE;
   }
-=======
-  if ((ss - 1)->move)
-    picker->counter  = thread->counters[Moving((ss - 1)->move)][To((ss - 1)->move)];
-  else
-    picker->counter = NULL_MOVE;
->>>>>>> accf84e6
 
   picker->thread = thread;
   picker->ss     = ss;
