--- conflicted
+++ resolved
@@ -57,8 +57,5 @@
 dist
 
 *.log
-<<<<<<< HEAD
 *.fens
-=======
-*.nn
->>>>>>> f6e678c1
+*.nn